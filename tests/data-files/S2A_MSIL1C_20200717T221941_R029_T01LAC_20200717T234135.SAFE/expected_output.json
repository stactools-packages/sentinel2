{
  "type": "Feature",
  "stac_version": "1.0.0",
  "id": "S2A_MSIL1C_20200717T221941_R029_T01LAC_20200717T234135",
  "properties": {
<<<<<<< HEAD
    "created": "2023-08-22T13:22Z",
=======
    "created": "2023-09-18T12:28Z",
>>>>>>> 8c54a0af
    "providers": [
      {
        "name": "ESA",
        "roles": [
          "producer",
          "processor",
          "licensor"
        ],
        "url": "https://earth.esa.int/web/guest/home"
      }
    ],
    "platform": "sentinel-2a",
    "constellation": "sentinel-2",
    "instruments": [
      "msi"
    ],
    "eo:cloud_cover": 5.4828,
    "sat:orbit_state": "descending",
    "sat:relative_orbit": 29,
    "proj:epsg": 32701,
    "proj:centroid": {
      "lat": -15.84874,
      "lon": 179.77808
    },
    "mgrs:utm_zone": 1,
    "mgrs:latitude_band": "L",
    "mgrs:grid_square": "AC",
    "grid:code": "MGRS-1LAC",
    "view:sun_azimuth": 36.1960474596642,
    "view:sun_elevation": 44.816914793905,
    "s2:product_uri": "S2A_MSIL1C_20200717T221941_N0209_R029_T01LAC_20200717T234135.SAFE",
    "s2:generation_time": "2020-07-17T23:41:35.000000Z",
    "s2:processing_baseline": "02.09",
    "s2:product_type": "S2MSI1C",
    "s2:datatake_id": "GS2A_20200717T221941_026481_N02.09",
    "s2:datatake_type": "INS-NOBS",
    "s2:datastrip_id": "S2A_OPER_MSI_L1C_DS_SGS__20200717T234135_S20200717T221944_N02.09",
    "s2:granule_id": "S2A_OPER_MSI_L1C_TL_SGS__20200717T234135_A026481_T01LAC_N02.09",
    "s2:mgrs_tile": "01LAC",
    "s2:reflectance_conversion_factor": 0.967801407960869,
    "s2:degraded_msi_data_percentage": 0.0,
    "datetime": "2020-07-17T22:19:41.024000Z"
  },
  "geometry": {
    "type": "MultiPolygon",
    "coordinates": [
      [
        [
          [
            180.0,
            -15.355911
          ],
          [
            180.0,
            -15.355911
          ],
          [
            179.27517799999998,
            -15.345454
          ],
          [
            179.25694899999996,
            -16.335986
          ],
          [
            180.0,
            -16.34738
          ],
          [
            180.0,
            -16.34738
          ],
          [
            180.0,
            -15.355911
          ]
        ]
      ],
      [
        [
          [
            -180.0,
            -16.34738
          ],
          [
            -179.71667,
            -16.351724
          ],
          [
            -179.70343,
            -15.36019
          ],
          [
            -180.0,
            -15.355911
          ],
          [
            -180.0,
            -16.34738
          ]
        ]
      ]
    ]
  },
  "links": [
    {
      "rel": "license",
      "href": "https://sentinel.esa.int/documents/247904/690755/Sentinel_Data_Legal_Notice"
    }
  ],
  "assets": {
    "coastal": {
      "href": "./GRANULE/L1C_T01LAC_A026481_20200717T221944/IMG_DATA/T01LAC_20200717T221941_B01.jp2",
      "type": "image/jp2",
      "title": "Coastal aerosol (band 1) - 60m",
      "view:azimuth": 137.788376577405,
      "view:incidence_angle": 3.36687397628323,
      "eo:bands": [
        {
          "name": "coastal",
          "common_name": "coastal",
          "description": "Coastal aerosol (band 1)",
          "center_wavelength": 0.443,
          "full_width_half_max": 0.027
        }
      ],
      "gsd": 60,
      "proj:shape": [
        1830,
        1830
      ],
      "proj:bbox": [
        99960.0,
        8190220.0,
        209760.0,
        8300020.0
      ],
      "proj:transform": [
        60.0,
        0.0,
        99960.0,
        0.0,
        -60.0,
        8300020.0
      ],
      "raster:bands": [
        {
          "nodata": 0,
          "data_type": "uint16",
          "bits_per_sample": 15,
          "spatial_resolution": 60,
          "scale": 0.0001,
          "offset": 0
        }
      ],
      "roles": [
        "data",
        "reflectance"
      ]
    },
    "blue": {
      "href": "./GRANULE/L1C_T01LAC_A026481_20200717T221944/IMG_DATA/T01LAC_20200717T221941_B02.jp2",
      "type": "image/jp2",
      "title": "Blue (band 2) - 10m",
      "view:azimuth": 143.988834219607,
      "view:incidence_angle": 2.73906952611488,
      "eo:bands": [
        {
          "name": "blue",
          "common_name": "blue",
          "description": "Blue (band 2)",
          "center_wavelength": 0.49,
          "full_width_half_max": 0.098
        }
      ],
      "gsd": 10,
      "proj:shape": [
        10980,
        10980
      ],
      "proj:bbox": [
        99960.0,
        8190220.0,
        209760.0,
        8300020.0
      ],
      "proj:transform": [
        10.0,
        0.0,
        99960.0,
        0.0,
        -10.0,
        8300020.0
      ],
      "raster:bands": [
        {
          "nodata": 0,
          "data_type": "uint16",
          "bits_per_sample": 15,
          "spatial_resolution": 10,
          "scale": 0.0001,
          "offset": 0
        }
      ],
      "roles": [
        "data",
        "reflectance"
      ]
    },
    "green": {
      "href": "./GRANULE/L1C_T01LAC_A026481_20200717T221944/IMG_DATA/T01LAC_20200717T221941_B03.jp2",
      "type": "image/jp2",
      "title": "Green (band 3) - 10m",
      "view:azimuth": 141.349145791963,
      "view:incidence_angle": 2.8447298082134,
      "eo:bands": [
        {
          "name": "green",
          "common_name": "green",
          "description": "Green (band 3)",
          "center_wavelength": 0.56,
          "full_width_half_max": 0.045
        }
      ],
      "gsd": 10,
      "proj:shape": [
        10980,
        10980
      ],
      "proj:bbox": [
        99960.0,
        8190220.0,
        209760.0,
        8300020.0
      ],
      "proj:transform": [
        10.0,
        0.0,
        99960.0,
        0.0,
        -10.0,
        8300020.0
      ],
      "raster:bands": [
        {
          "nodata": 0,
          "data_type": "uint16",
          "bits_per_sample": 15,
          "spatial_resolution": 10,
          "scale": 0.0001,
          "offset": 0
        }
      ],
      "roles": [
        "data",
        "reflectance"
      ]
    },
    "red": {
      "href": "./GRANULE/L1C_T01LAC_A026481_20200717T221944/IMG_DATA/T01LAC_20200717T221941_B04.jp2",
      "type": "image/jp2",
      "title": "Red (band 4) - 10m",
      "view:azimuth": 139.805379920991,
      "view:incidence_angle": 2.96168535851192,
      "eo:bands": [
        {
          "name": "red",
          "common_name": "red",
          "description": "Red (band 4)",
          "center_wavelength": 0.665,
          "full_width_half_max": 0.038
        }
      ],
      "gsd": 10,
      "proj:shape": [
        10980,
        10980
      ],
      "proj:bbox": [
        99960.0,
        8190220.0,
        209760.0,
        8300020.0
      ],
      "proj:transform": [
        10.0,
        0.0,
        99960.0,
        0.0,
        -10.0,
        8300020.0
      ],
      "raster:bands": [
        {
          "nodata": 0,
          "data_type": "uint16",
          "bits_per_sample": 15,
          "spatial_resolution": 10,
          "scale": 0.0001,
          "offset": 0
        }
      ],
      "roles": [
        "data",
        "reflectance"
      ]
    },
    "rededge1": {
      "href": "./GRANULE/L1C_T01LAC_A026481_20200717T221944/IMG_DATA/T01LAC_20200717T221941_B05.jp2",
      "type": "image/jp2",
      "title": "Red edge 1 (band 5) - 20m",
      "view:azimuth": 139.166533552428,
      "view:incidence_angle": 3.03359111894815,
      "eo:bands": [
        {
          "name": "rededge1",
          "common_name": "rededge",
          "description": "Red edge 1 (band 5)",
          "center_wavelength": 0.704,
          "full_width_half_max": 0.019
        }
      ],
      "gsd": 20,
      "proj:shape": [
        5490,
        5490
      ],
      "proj:bbox": [
        99960.0,
        8190220.0,
        209760.0,
        8300020.0
      ],
      "proj:transform": [
        20.0,
        0.0,
        99960.0,
        0.0,
        -20.0,
        8300020.0
      ],
      "raster:bands": [
        {
          "nodata": 0,
          "data_type": "uint16",
          "bits_per_sample": 15,
          "spatial_resolution": 20,
          "scale": 0.0001,
          "offset": 0
        }
      ],
      "roles": [
        "data",
        "reflectance"
      ]
    },
    "rededge2": {
      "href": "./GRANULE/L1C_T01LAC_A026481_20200717T221944/IMG_DATA/T01LAC_20200717T221941_B06.jp2",
      "type": "image/jp2",
      "title": "Red edge 2 (band 6) - 20m",
      "view:azimuth": 138.640146836666,
      "view:incidence_angle": 3.10990527659489,
      "eo:bands": [
        {
          "name": "rededge2",
          "common_name": "rededge",
          "description": "Red edge 2 (band 6)",
          "center_wavelength": 0.74,
          "full_width_half_max": 0.018
        }
      ],
      "gsd": 20,
      "proj:shape": [
        5490,
        5490
      ],
      "proj:bbox": [
        99960.0,
        8190220.0,
        209760.0,
        8300020.0
      ],
      "proj:transform": [
        20.0,
        0.0,
        99960.0,
        0.0,
        -20.0,
        8300020.0
      ],
      "raster:bands": [
        {
          "nodata": 0,
          "data_type": "uint16",
          "bits_per_sample": 15,
          "spatial_resolution": 20,
          "scale": 0.0001,
          "offset": 0
        }
      ],
      "roles": [
        "data",
        "reflectance"
      ]
    },
    "rededge3": {
      "href": "./GRANULE/L1C_T01LAC_A026481_20200717T221944/IMG_DATA/T01LAC_20200717T221941_B07.jp2",
      "type": "image/jp2",
      "title": "Red edge 3 (band 7) - 20m",
      "view:azimuth": 138.206766697338,
      "view:incidence_angle": 3.19048039292866,
      "eo:bands": [
        {
          "name": "rededge3",
          "common_name": "rededge",
          "description": "Red edge 3 (band 7)",
          "center_wavelength": 0.783,
          "full_width_half_max": 0.028
        }
      ],
      "gsd": 20,
      "proj:shape": [
        5490,
        5490
      ],
      "proj:bbox": [
        99960.0,
        8190220.0,
        209760.0,
        8300020.0
      ],
      "proj:transform": [
        20.0,
        0.0,
        99960.0,
        0.0,
        -20.0,
        8300020.0
      ],
      "raster:bands": [
        {
          "nodata": 0,
          "data_type": "uint16",
          "bits_per_sample": 15,
          "spatial_resolution": 20,
          "scale": 0.0001,
          "offset": 0
        }
      ],
      "roles": [
        "data",
        "reflectance"
      ]
    },
    "nir": {
      "href": "./GRANULE/L1C_T01LAC_A026481_20200717T221944/IMG_DATA/T01LAC_20200717T221941_B08.jp2",
      "type": "image/jp2",
      "title": "NIR 1 (band 8) - 10m",
      "view:azimuth": 142.516303245366,
      "view:incidence_angle": 2.78846603218996,
      "eo:bands": [
        {
          "name": "nir",
          "common_name": "nir",
          "description": "NIR 1 (band 8)",
          "center_wavelength": 0.842,
          "full_width_half_max": 0.145
        }
      ],
      "gsd": 10,
      "proj:shape": [
        10980,
        10980
      ],
      "proj:bbox": [
        99960.0,
        8190220.0,
        209760.0,
        8300020.0
      ],
      "proj:transform": [
        10.0,
        0.0,
        99960.0,
        0.0,
        -10.0,
        8300020.0
      ],
      "raster:bands": [
        {
          "nodata": 0,
          "data_type": "uint16",
          "bits_per_sample": 15,
          "spatial_resolution": 10,
          "scale": 0.0001,
          "offset": 0
        }
      ],
      "roles": [
        "data",
        "reflectance"
      ]
    },
    "nir08": {
      "href": "./GRANULE/L1C_T01LAC_A026481_20200717T221944/IMG_DATA/T01LAC_20200717T221941_B8A.jp2",
      "type": "image/jp2",
      "title": "NIR 2 (band 8A) - 20m",
      "view:azimuth": 137.8481810256,
      "view:incidence_angle": 3.27449452552853,
      "eo:bands": [
        {
          "name": "nir08",
          "common_name": "nir08",
          "description": "NIR 2 (band 8A)",
          "center_wavelength": 0.865,
          "full_width_half_max": 0.033
        }
      ],
      "gsd": 20,
      "proj:shape": [
        5490,
        5490
      ],
      "proj:bbox": [
        99960.0,
        8190220.0,
        209760.0,
        8300020.0
      ],
      "proj:transform": [
        20.0,
        0.0,
        99960.0,
        0.0,
        -20.0,
        8300020.0
      ],
      "raster:bands": [
        {
          "nodata": 0,
          "data_type": "uint16",
          "bits_per_sample": 15,
          "spatial_resolution": 20,
          "scale": 0.0001,
          "offset": 0
        }
      ],
      "roles": [
        "data",
        "reflectance"
      ]
    },
    "nir09": {
      "href": "./GRANULE/L1C_T01LAC_A026481_20200717T221944/IMG_DATA/T01LAC_20200717T221941_B09.jp2",
      "type": "image/jp2",
      "title": "NIR 3 (band 9) - 60m",
      "view:azimuth": 137.52617922993,
      "view:incidence_angle": 3.45960801369843,
      "eo:bands": [
        {
          "name": "nir09",
          "common_name": "nir09",
          "description": "NIR 3 (band 9)",
          "center_wavelength": 0.945,
          "full_width_half_max": 0.026
        }
      ],
      "gsd": 60,
      "proj:shape": [
        1830,
        1830
      ],
      "proj:bbox": [
        99960.0,
        8190220.0,
        209760.0,
        8300020.0
      ],
      "proj:transform": [
        60.0,
        0.0,
        99960.0,
        0.0,
        -60.0,
        8300020.0
      ],
      "raster:bands": [
        {
          "nodata": 0,
          "data_type": "uint16",
          "bits_per_sample": 15,
          "spatial_resolution": 60,
          "scale": 0.0001,
          "offset": 0
        }
      ],
      "roles": [
        "data",
        "reflectance"
      ]
    },
    "cirrus": {
      "href": "./GRANULE/L1C_T01LAC_A026481_20200717T221944/IMG_DATA/T01LAC_20200717T221941_B10.jp2",
      "type": "image/jp2",
      "title": "Cirrus (band 10) - 60m",
      "view:azimuth": 140.039893201705,
      "view:incidence_angle": 2.93310160341489,
      "eo:bands": [
        {
          "name": "cirrus",
          "common_name": "cirrus",
          "description": "Cirrus (band 10)",
          "center_wavelength": 1.3735,
          "full_width_half_max": 0.075
        }
      ],
      "gsd": 60,
      "proj:shape": [
        1830,
        1830
      ],
      "proj:bbox": [
        99960.0,
        8190220.0,
        209760.0,
        8300020.0
      ],
      "proj:transform": [
        60.0,
        0.0,
        99960.0,
        0.0,
        -60.0,
        8300020.0
      ],
      "raster:bands": [
        {
          "nodata": 0,
          "data_type": "uint16",
          "bits_per_sample": 15,
          "spatial_resolution": 60,
          "scale": 0.0001,
          "offset": 0
        }
      ],
      "roles": [
        "data",
        "reflectance"
      ]
    },
    "swir16": {
      "href": "./GRANULE/L1C_T01LAC_A026481_20200717T221944/IMG_DATA/T01LAC_20200717T221941_B11.jp2",
      "type": "image/jp2",
      "title": "SWIR 1 (band 11) - 20m",
      "view:azimuth": 138.291227249188,
      "view:incidence_angle": 3.10110907911197,
      "eo:bands": [
        {
          "name": "swir16",
          "common_name": "swir16",
          "description": "SWIR 1 (band 11)",
          "center_wavelength": 1.61,
          "full_width_half_max": 0.143
        }
      ],
      "gsd": 20,
      "proj:shape": [
        5490,
        5490
      ],
      "proj:bbox": [
        99960.0,
        8190220.0,
        209760.0,
        8300020.0
      ],
      "proj:transform": [
        20.0,
        0.0,
        99960.0,
        0.0,
        -20.0,
        8300020.0
      ],
      "raster:bands": [
        {
          "nodata": 0,
          "data_type": "uint16",
          "bits_per_sample": 15,
          "spatial_resolution": 20,
          "scale": 0.0001,
          "offset": 0
        }
      ],
      "roles": [
        "data",
        "reflectance"
      ]
    },
    "swir22": {
      "href": "./GRANULE/L1C_T01LAC_A026481_20200717T221944/IMG_DATA/T01LAC_20200717T221941_B12.jp2",
      "type": "image/jp2",
      "title": "SWIR 2 (band 12) - 20m",
      "view:azimuth": 137.363268618098,
      "view:incidence_angle": 3.29707972874256,
      "eo:bands": [
        {
          "name": "swir22",
          "common_name": "swir22",
          "description": "SWIR 2 (band 12)",
          "center_wavelength": 2.19,
          "full_width_half_max": 0.242
        }
      ],
      "gsd": 20,
      "proj:shape": [
        5490,
        5490
      ],
      "proj:bbox": [
        99960.0,
        8190220.0,
        209760.0,
        8300020.0
      ],
      "proj:transform": [
        20.0,
        0.0,
        99960.0,
        0.0,
        -20.0,
        8300020.0
      ],
      "raster:bands": [
        {
          "nodata": 0,
          "data_type": "uint16",
          "bits_per_sample": 15,
          "spatial_resolution": 20,
          "scale": 0.0001,
          "offset": 0
        }
      ],
      "roles": [
        "data",
        "reflectance"
      ]
    },
    "visual": {
      "href": "./GRANULE/L1C_T01LAC_A026481_20200717T221944/IMG_DATA/T01LAC_20200717T221941_TCI.jp2",
      "type": "image/jp2",
      "title": "True color image",
      "eo:bands": [
        {
          "name": "red",
          "common_name": "red",
          "description": "Red (band 4)",
          "center_wavelength": 0.665,
          "full_width_half_max": 0.038
        },
        {
          "name": "green",
          "common_name": "green",
          "description": "Green (band 3)",
          "center_wavelength": 0.56,
          "full_width_half_max": 0.045
        },
        {
          "name": "blue",
          "common_name": "blue",
          "description": "Blue (band 2)",
          "center_wavelength": 0.49,
          "full_width_half_max": 0.098
        }
      ],
      "proj:shape": [
        10980,
        10980
      ],
      "proj:bbox": [
        99960.0,
        8190220.0,
        209760.0,
        8300020.0
      ],
      "proj:transform": [
        10.0,
        0.0,
        99960.0,
        0.0,
        -10.0,
        8300020.0
      ],
      "roles": [
        "visual"
      ]
    },
    "safe_manifest": {
      "href": "./manifest.safe",
      "type": "application/xml",
      "roles": [
        "metadata"
      ]
    },
    "product_metadata": {
      "href": "./MTD_MSIL1C.xml",
      "type": "application/xml",
      "roles": [
        "metadata"
      ]
    },
    "granule_metadata": {
      "href": "./GRANULE/L1C_T01LAC_A026481_20200717T221944/MTD_TL.xml",
      "type": "application/xml",
      "roles": [
        "metadata"
      ]
    },
    "inspire_metadata": {
      "href": "./INSPIRE.xml",
      "type": "application/xml",
      "roles": [
        "metadata"
      ]
    },
    "datastrip_metadata": {
      "href": "./DATASTRIP/DS_SGS__20200717T234135_S20200717T221944/MTD_DS.xml",
      "type": "application/xml",
      "roles": [
        "metadata"
      ]
    },
    "preview": {
      "href": "./GRANULE/L1C_T01LAC_A026481_20200717T221944/QI_DATA/T01LAC_20200717T221941_PVI.jp2",
      "type": "image/jp2",
      "roles": [
        "thumbnail"
      ]
    }
  },
  "bbox": [
    -179.71667,
    -16.351724,
    180.0,
    -15.345454
  ],
  "stac_extensions": [
    "https://stac-extensions.github.io/eo/v1.1.0/schema.json",
    "https://stac-extensions.github.io/raster/v1.1.0/schema.json",
    "https://stac-extensions.github.io/sat/v1.0.0/schema.json",
    "https://stac-extensions.github.io/projection/v1.1.0/schema.json",
    "https://stac-extensions.github.io/mgrs/v1.0.0/schema.json",
    "https://stac-extensions.github.io/grid/v1.1.0/schema.json",
    "https://stac-extensions.github.io/view/v1.0.0/schema.json"
  ]
}<|MERGE_RESOLUTION|>--- conflicted
+++ resolved
@@ -3,11 +3,7 @@
   "stac_version": "1.0.0",
   "id": "S2A_MSIL1C_20200717T221941_R029_T01LAC_20200717T234135",
   "properties": {
-<<<<<<< HEAD
-    "created": "2023-08-22T13:22Z",
-=======
-    "created": "2023-09-18T12:28Z",
->>>>>>> 8c54a0af
+    "created": "2023-09-22T07:03Z",
     "providers": [
       {
         "name": "ESA",
