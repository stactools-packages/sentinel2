--- conflicted
+++ resolved
@@ -3,11 +3,7 @@
   "stac_version": "1.0.0",
   "id": "S2A_OPER_MSI_L2A_TL_VGS1_20220401T110010_A035382_T34LBP",
   "properties": {
-<<<<<<< HEAD
-    "created": "2023-11-17T02:42:26.204309Z",
-=======
-    "created": "2023-11-17T18:14:50.708135Z",
->>>>>>> 57839672
+    "created": "2023-11-17T19:40:03.612582Z",
     "providers": [
       {
         "name": "ESA",
@@ -403,13 +399,7 @@
     "swir22": {
       "href": "./R20m/B12.jp2",
       "type": "image/jp2",
-<<<<<<< HEAD
-      "title": "SWIR 2.2um - 20m",
-=======
       "title": "SWIR 2.2\u03bcm - 20m",
-      "view:azimuth": 98.5099413284717,
-      "view:incidence_angle": 9.7169877722973,
->>>>>>> 57839672
       "eo:bands": [
         {
           "name": "B12",
@@ -589,13 +579,7 @@
     "swir16": {
       "href": "./R20m/B11.jp2",
       "type": "image/jp2",
-<<<<<<< HEAD
-      "title": "SWIR 1.6um - 20m",
-=======
       "title": "SWIR 1.6\u03bcm - 20m",
-      "view:azimuth": 98.9657292461706,
-      "view:incidence_angle": 9.66207648815742,
->>>>>>> 57839672
       "eo:bands": [
         {
           "name": "B11",
@@ -1018,13 +1002,7 @@
     "swir22_60m": {
       "href": "./R60m/B12.jp2",
       "type": "image/jp2",
-<<<<<<< HEAD
-      "title": "SWIR 2.2um - 60m",
-=======
       "title": "SWIR 2.2\u03bcm - 60m",
-      "view:azimuth": 98.5099413284717,
-      "view:incidence_angle": 9.7169877722973,
->>>>>>> 57839672
       "eo:bands": [
         {
           "name": "B12",
@@ -1200,13 +1178,7 @@
     "swir16_60m": {
       "href": "./R60m/B11.jp2",
       "type": "image/jp2",
-<<<<<<< HEAD
-      "title": "SWIR 1.6um - 60m",
-=======
       "title": "SWIR 1.6\u03bcm - 60m",
-      "view:azimuth": 98.9657292461706,
-      "view:incidence_angle": 9.66207648815742,
->>>>>>> 57839672
       "eo:bands": [
         {
           "name": "B11",
