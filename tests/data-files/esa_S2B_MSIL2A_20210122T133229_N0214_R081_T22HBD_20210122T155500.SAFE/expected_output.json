{
  "type": "Feature",
  "stac_version": "1.0.0",
  "id": "S2B_T22HBD_20210122T133224_L2A",
  "properties": {
<<<<<<< HEAD
    "created": "2023-11-17T02:42:27.208010Z",
=======
    "created": "2023-11-17T18:14:51.776890Z",
>>>>>>> 57839672
    "providers": [
      {
        "name": "ESA",
        "roles": [
          "producer",
          "processor",
          "licensor"
        ],
        "url": "https://earth.esa.int/web/guest/home"
      }
    ],
    "platform": "sentinel-2b",
    "constellation": "sentinel-2",
    "instruments": [
      "msi"
    ],
    "eo:cloud_cover": 0.447807,
    "sat:orbit_state": "descending",
    "sat:relative_orbit": 81,
    "proj:epsg": 32722,
    "proj:centroid": {
      "lat": -37.50354,
      "lon": -53.77245
    },
    "mgrs:utm_zone": 22,
    "mgrs:latitude_band": "H",
    "mgrs:grid_square": "BD",
    "grid:code": "MGRS-22HBD",
    "view:azimuth": 286.826896736453,
    "view:incidence_angle": 7.263198364552197,
    "view:sun_azimuth": 64.9495240978383,
    "view:sun_elevation": 57.6287688142736,
    "s2:product_uri": "S2B_MSIL2A_20210122T133229_N0214_R081_T22HBD_20210122T155500.SAFE",
    "s2:generation_time": "2021-01-22T15:55:00.000000Z",
    "s2:processing_baseline": "02.14",
    "s2:product_type": "S2MSI2A",
    "s2:datatake_id": "GS2B_20210122T133229_020270_N02.14",
    "s2:datatake_type": "INS-NOBS",
    "s2:datastrip_id": "S2B_OPER_MSI_L2A_DS_VGS2_20210122T155500_S20210122T133224_N02.14",
    "s2:tile_id": "S2B_OPER_MSI_L2A_TL_VGS2_20210122T155500_A020270_T22HBD_N02.14",
    "s2:reflectance_conversion_factor": 1.03305092950356,
    "s2:degraded_msi_data_percentage": 0.0,
    "s2:nodata_pixel_percentage": 0.913129,
    "s2:saturated_defective_pixel_percentage": 0.0,
    "s2:dark_features_percentage": 0.0,
    "s2:cloud_shadow_percentage": 0.0,
    "s2:vegetation_percentage": 3e-05,
    "s2:not_vegetated_percentage": 0.0,
    "s2:water_percentage": 99.552161,
    "s2:unclassified_percentage": 0.0,
    "s2:medium_proba_clouds_percentage": 0.308523,
    "s2:high_proba_clouds_percentage": 0.137727,
    "s2:thin_cirrus_percentage": 0.001557,
    "s2:snow_ice_percentage": 0.0,
    "datetime": "2021-01-22T13:32:29.024000Z"
  },
  "geometry": {
    "type": "Polygon",
    "coordinates": [
      [
        [
          -54.140594,
          -37.992634
        ],
        [
          -53.215973,
          -38.014599
        ],
        [
          -53.193024,
          -37.935004
        ],
        [
          -53.161438,
          -37.825302
        ],
        [
          -53.13849,
          -37.026767
        ],
        [
          -54.371307,
          -36.998128
        ],
        [
          -54.41397,
          -37.940492
        ],
        [
          -54.39499,
          -37.944375
        ],
        [
          -54.367493,
          -37.949969
        ],
        [
          -54.366608,
          -37.947069
        ],
        [
          -54.366302,
          -37.947133
        ],
        [
          -54.36624,
          -37.946866
        ],
        [
          -54.36615,
          -37.94688
        ],
        [
          -54.36606,
          -37.94656
        ],
        [
          -54.140594,
          -37.992634
        ]
      ]
    ]
  },
  "links": [
    {
      "rel": "license",
      "href": "https://sentinel.esa.int/documents/247904/690755/Sentinel_Data_Legal_Notice"
    }
  ],
  "assets": {
    "blue": {
      "href": "./GRANULE/L2A_T22HBD_A020270_20210122T133224/IMG_DATA/R10m/T22HBD_20210122T133229_B02_10m.jp2",
      "type": "image/jp2",
      "title": "Blue - 10m",
      "eo:bands": [
        {
          "name": "B02",
          "common_name": "blue",
          "center_wavelength": 0.49,
          "full_width_half_max": 0.098
        }
      ],
      "gsd": 10,
      "proj:shape": [
        10980,
        10980
      ],
      "proj:bbox": [
        199980.0,
        5790220.0,
        309780.0,
        5900020.0
      ],
      "proj:transform": [
        10.0,
        0.0,
        199980.0,
        0.0,
        -10.0,
        5900020.0
      ],
      "raster:bands": [
        {
          "nodata": 0,
          "data_type": "uint16",
          "spatial_resolution": 10,
          "scale": 0.0001,
          "offset": 0
        }
      ],
      "roles": [
        "data",
        "reflectance"
      ]
    },
    "green": {
      "href": "./GRANULE/L2A_T22HBD_A020270_20210122T133224/IMG_DATA/R10m/T22HBD_20210122T133229_B03_10m.jp2",
      "type": "image/jp2",
      "title": "Green - 10m",
      "eo:bands": [
        {
          "name": "B03",
          "common_name": "green",
          "center_wavelength": 0.56,
          "full_width_half_max": 0.045
        }
      ],
      "gsd": 10,
      "proj:shape": [
        10980,
        10980
      ],
      "proj:bbox": [
        199980.0,
        5790220.0,
        309780.0,
        5900020.0
      ],
      "proj:transform": [
        10.0,
        0.0,
        199980.0,
        0.0,
        -10.0,
        5900020.0
      ],
      "raster:bands": [
        {
          "nodata": 0,
          "data_type": "uint16",
          "spatial_resolution": 10,
          "scale": 0.0001,
          "offset": 0
        }
      ],
      "roles": [
        "data",
        "reflectance"
      ]
    },
    "red": {
      "href": "./GRANULE/L2A_T22HBD_A020270_20210122T133224/IMG_DATA/R10m/T22HBD_20210122T133229_B04_10m.jp2",
      "type": "image/jp2",
      "title": "Red - 10m",
      "eo:bands": [
        {
          "name": "B04",
          "common_name": "red",
          "center_wavelength": 0.665,
          "full_width_half_max": 0.038
        }
      ],
      "gsd": 10,
      "proj:shape": [
        10980,
        10980
      ],
      "proj:bbox": [
        199980.0,
        5790220.0,
        309780.0,
        5900020.0
      ],
      "proj:transform": [
        10.0,
        0.0,
        199980.0,
        0.0,
        -10.0,
        5900020.0
      ],
      "raster:bands": [
        {
          "nodata": 0,
          "data_type": "uint16",
          "spatial_resolution": 10,
          "scale": 0.0001,
          "offset": 0
        }
      ],
      "roles": [
        "data",
        "reflectance"
      ]
    },
    "nir": {
      "href": "./GRANULE/L2A_T22HBD_A020270_20210122T133224/IMG_DATA/R10m/T22HBD_20210122T133229_B08_10m.jp2",
      "type": "image/jp2",
      "title": "NIR 1 - 10m",
      "eo:bands": [
        {
          "name": "B08",
          "common_name": "nir",
          "center_wavelength": 0.842,
          "full_width_half_max": 0.145
        }
      ],
      "gsd": 10,
      "proj:shape": [
        10980,
        10980
      ],
      "proj:bbox": [
        199980.0,
        5790220.0,
        309780.0,
        5900020.0
      ],
      "proj:transform": [
        10.0,
        0.0,
        199980.0,
        0.0,
        -10.0,
        5900020.0
      ],
      "raster:bands": [
        {
          "nodata": 0,
          "data_type": "uint16",
          "spatial_resolution": 10,
          "scale": 0.0001,
          "offset": 0
        }
      ],
      "roles": [
        "data",
        "reflectance"
      ]
    },
    "visual": {
      "href": "./GRANULE/L2A_T22HBD_A020270_20210122T133224/IMG_DATA/R10m/T22HBD_20210122T133229_TCI_10m.jp2",
      "type": "image/jp2",
      "title": "True color image",
      "eo:bands": [
        {
          "name": "B04",
          "common_name": "red",
          "center_wavelength": 0.665,
          "full_width_half_max": 0.038
        },
        {
          "name": "B03",
          "common_name": "green",
          "center_wavelength": 0.56,
          "full_width_half_max": 0.045
        },
        {
          "name": "B02",
          "common_name": "blue",
          "center_wavelength": 0.49,
          "full_width_half_max": 0.098
        }
      ],
      "gsd": 10,
      "proj:shape": [
        10980,
        10980
      ],
      "proj:bbox": [
        199980.0,
        5790220.0,
        309780.0,
        5900020.0
      ],
      "proj:transform": [
        10.0,
        0.0,
        199980.0,
        0.0,
        -10.0,
        5900020.0
      ],
      "roles": [
        "visual"
      ]
    },
    "aot_10m": {
      "href": "./GRANULE/L2A_T22HBD_A020270_20210122T133224/IMG_DATA/R10m/T22HBD_20210122T133229_AOT_10m.jp2",
      "type": "image/jp2",
      "title": "Aerosol optical thickness (AOT)",
      "gsd": 10,
      "proj:shape": [
        10980,
        10980
      ],
      "proj:bbox": [
        199980.0,
        5790220.0,
        309780.0,
        5900020.0
      ],
      "proj:transform": [
        10.0,
        0.0,
        199980.0,
        0.0,
        -10.0,
        5900020.0
      ],
      "raster:bands": [
        {
          "nodata": 0,
          "data_type": "uint16",
          "spatial_resolution": 10,
          "scale": 0.001,
          "offset": 0
        }
      ],
      "roles": [
        "data",
        "reflectance"
      ]
    },
    "wvp_10m": {
      "href": "./GRANULE/L2A_T22HBD_A020270_20210122T133224/IMG_DATA/R10m/T22HBD_20210122T133229_WVP_10m.jp2",
      "type": "image/jp2",
      "title": "Water Vapour (WVP)",
      "gsd": 10,
      "proj:shape": [
        10980,
        10980
      ],
      "proj:bbox": [
        199980.0,
        5790220.0,
        309780.0,
        5900020.0
      ],
      "proj:transform": [
        10.0,
        0.0,
        199980.0,
        0.0,
        -10.0,
        5900020.0
      ],
      "raster:bands": [
        {
          "nodata": 0,
          "data_type": "uint16",
          "spatial_resolution": 10,
          "unit": "cm",
          "scale": 0.001,
          "offset": 0
        }
      ],
      "roles": [
        "data",
        "reflectance"
      ]
    },
    "blue_20m": {
      "href": "./GRANULE/L2A_T22HBD_A020270_20210122T133224/IMG_DATA/R20m/T22HBD_20210122T133229_B02_20m.jp2",
      "type": "image/jp2",
      "title": "Blue - 20m",
      "eo:bands": [
        {
          "name": "B02",
          "common_name": "blue",
          "center_wavelength": 0.49,
          "full_width_half_max": 0.098
        }
      ],
      "proj:shape": [
        5490,
        5490
      ],
      "proj:bbox": [
        199980.0,
        5790220.0,
        309780.0,
        5900020.0
      ],
      "proj:transform": [
        20.0,
        0.0,
        199980.0,
        0.0,
        -20.0,
        5900020.0
      ],
      "raster:bands": [
        {
          "nodata": 0,
          "data_type": "uint16",
          "spatial_resolution": 20,
          "scale": 0.0001,
          "offset": 0
        }
      ],
      "roles": [
        "data",
        "reflectance"
      ]
    },
    "green_20m": {
      "href": "./GRANULE/L2A_T22HBD_A020270_20210122T133224/IMG_DATA/R20m/T22HBD_20210122T133229_B03_20m.jp2",
      "type": "image/jp2",
      "title": "Green - 20m",
      "eo:bands": [
        {
          "name": "B03",
          "common_name": "green",
          "center_wavelength": 0.56,
          "full_width_half_max": 0.045
        }
      ],
      "proj:shape": [
        5490,
        5490
      ],
      "proj:bbox": [
        199980.0,
        5790220.0,
        309780.0,
        5900020.0
      ],
      "proj:transform": [
        20.0,
        0.0,
        199980.0,
        0.0,
        -20.0,
        5900020.0
      ],
      "raster:bands": [
        {
          "nodata": 0,
          "data_type": "uint16",
          "spatial_resolution": 20,
          "scale": 0.0001,
          "offset": 0
        }
      ],
      "roles": [
        "data",
        "reflectance"
      ]
    },
    "red_20m": {
      "href": "./GRANULE/L2A_T22HBD_A020270_20210122T133224/IMG_DATA/R20m/T22HBD_20210122T133229_B04_20m.jp2",
      "type": "image/jp2",
      "title": "Red - 20m",
      "eo:bands": [
        {
          "name": "B04",
          "common_name": "red",
          "center_wavelength": 0.665,
          "full_width_half_max": 0.038
        }
      ],
      "proj:shape": [
        5490,
        5490
      ],
      "proj:bbox": [
        199980.0,
        5790220.0,
        309780.0,
        5900020.0
      ],
      "proj:transform": [
        20.0,
        0.0,
        199980.0,
        0.0,
        -20.0,
        5900020.0
      ],
      "raster:bands": [
        {
          "nodata": 0,
          "data_type": "uint16",
          "spatial_resolution": 20,
          "scale": 0.0001,
          "offset": 0
        }
      ],
      "roles": [
        "data",
        "reflectance"
      ]
    },
    "rededge1": {
      "href": "./GRANULE/L2A_T22HBD_A020270_20210122T133224/IMG_DATA/R20m/T22HBD_20210122T133229_B05_20m.jp2",
      "type": "image/jp2",
      "title": "Red Edge 1 - 20m",
      "eo:bands": [
        {
          "name": "B05",
          "common_name": "rededge",
          "center_wavelength": 0.704,
          "full_width_half_max": 0.019
        }
      ],
      "gsd": 20,
      "proj:shape": [
        5490,
        5490
      ],
      "proj:bbox": [
        199980.0,
        5790220.0,
        309780.0,
        5900020.0
      ],
      "proj:transform": [
        20.0,
        0.0,
        199980.0,
        0.0,
        -20.0,
        5900020.0
      ],
      "raster:bands": [
        {
          "nodata": 0,
          "data_type": "uint16",
          "spatial_resolution": 20,
          "scale": 0.0001,
          "offset": 0
        }
      ],
      "roles": [
        "data",
        "reflectance"
      ]
    },
    "rededge2": {
      "href": "./GRANULE/L2A_T22HBD_A020270_20210122T133224/IMG_DATA/R20m/T22HBD_20210122T133229_B06_20m.jp2",
      "type": "image/jp2",
      "title": "Red Edge 2 - 20m",
      "eo:bands": [
        {
          "name": "B06",
          "common_name": "rededge",
          "center_wavelength": 0.74,
          "full_width_half_max": 0.018
        }
      ],
      "gsd": 20,
      "proj:shape": [
        5490,
        5490
      ],
      "proj:bbox": [
        199980.0,
        5790220.0,
        309780.0,
        5900020.0
      ],
      "proj:transform": [
        20.0,
        0.0,
        199980.0,
        0.0,
        -20.0,
        5900020.0
      ],
      "raster:bands": [
        {
          "nodata": 0,
          "data_type": "uint16",
          "spatial_resolution": 20,
          "scale": 0.0001,
          "offset": 0
        }
      ],
      "roles": [
        "data",
        "reflectance"
      ]
    },
    "rededge3": {
      "href": "./GRANULE/L2A_T22HBD_A020270_20210122T133224/IMG_DATA/R20m/T22HBD_20210122T133229_B07_20m.jp2",
      "type": "image/jp2",
      "title": "Red Edge 3 - 20m",
      "eo:bands": [
        {
          "name": "B07",
          "common_name": "rededge",
          "center_wavelength": 0.783,
          "full_width_half_max": 0.028
        }
      ],
      "gsd": 20,
      "proj:shape": [
        5490,
        5490
      ],
      "proj:bbox": [
        199980.0,
        5790220.0,
        309780.0,
        5900020.0
      ],
      "proj:transform": [
        20.0,
        0.0,
        199980.0,
        0.0,
        -20.0,
        5900020.0
      ],
      "raster:bands": [
        {
          "nodata": 0,
          "data_type": "uint16",
          "spatial_resolution": 20,
          "scale": 0.0001,
          "offset": 0
        }
      ],
      "roles": [
        "data",
        "reflectance"
      ]
    },
    "nir08": {
      "href": "./GRANULE/L2A_T22HBD_A020270_20210122T133224/IMG_DATA/R20m/T22HBD_20210122T133229_B8A_20m.jp2",
      "type": "image/jp2",
      "title": "NIR 2 - 20m",
      "eo:bands": [
        {
          "name": "B8A",
          "common_name": "nir08",
          "center_wavelength": 0.865,
          "full_width_half_max": 0.033
        }
      ],
      "gsd": 20,
      "proj:shape": [
        5490,
        5490
      ],
      "proj:bbox": [
        199980.0,
        5790220.0,
        309780.0,
        5900020.0
      ],
      "proj:transform": [
        20.0,
        0.0,
        199980.0,
        0.0,
        -20.0,
        5900020.0
      ],
      "raster:bands": [
        {
          "nodata": 0,
          "data_type": "uint16",
          "spatial_resolution": 20,
          "scale": 0.0001,
          "offset": 0
        }
      ],
      "roles": [
        "data",
        "reflectance"
      ]
    },
    "swir16": {
      "href": "./GRANULE/L2A_T22HBD_A020270_20210122T133224/IMG_DATA/R20m/T22HBD_20210122T133229_B11_20m.jp2",
      "type": "image/jp2",
<<<<<<< HEAD
      "title": "SWIR 1.6um - 20m",
=======
      "title": "SWIR 1.6\u03bcm - 20m",
      "view:azimuth": 286.854252566228,
      "view:incidence_angle": 7.26833639031408,
>>>>>>> 57839672
      "eo:bands": [
        {
          "name": "B11",
          "common_name": "swir16",
          "center_wavelength": 1.61,
          "full_width_half_max": 0.143
        }
      ],
      "gsd": 20,
      "proj:shape": [
        5490,
        5490
      ],
      "proj:bbox": [
        199980.0,
        5790220.0,
        309780.0,
        5900020.0
      ],
      "proj:transform": [
        20.0,
        0.0,
        199980.0,
        0.0,
        -20.0,
        5900020.0
      ],
      "raster:bands": [
        {
          "nodata": 0,
          "data_type": "uint16",
          "spatial_resolution": 20,
          "scale": 0.0001,
          "offset": 0
        }
      ],
      "roles": [
        "data",
        "reflectance"
      ]
    },
    "swir22": {
      "href": "./GRANULE/L2A_T22HBD_A020270_20210122T133224/IMG_DATA/R20m/T22HBD_20210122T133229_B12_20m.jp2",
      "type": "image/jp2",
<<<<<<< HEAD
      "title": "SWIR 2.2um - 20m",
=======
      "title": "SWIR 2.2\u03bcm - 20m",
      "view:azimuth": 287.188134747138,
      "view:incidence_angle": 7.3425368804326,
>>>>>>> 57839672
      "eo:bands": [
        {
          "name": "B12",
          "common_name": "swir22",
          "center_wavelength": 2.19,
          "full_width_half_max": 0.242
        }
      ],
      "gsd": 20,
      "proj:shape": [
        5490,
        5490
      ],
      "proj:bbox": [
        199980.0,
        5790220.0,
        309780.0,
        5900020.0
      ],
      "proj:transform": [
        20.0,
        0.0,
        199980.0,
        0.0,
        -20.0,
        5900020.0
      ],
      "raster:bands": [
        {
          "nodata": 0,
          "data_type": "uint16",
          "spatial_resolution": 20,
          "scale": 0.0001,
          "offset": 0
        }
      ],
      "roles": [
        "data",
        "reflectance"
      ]
    },
    "visual_20m": {
      "href": "./GRANULE/L2A_T22HBD_A020270_20210122T133224/IMG_DATA/R20m/T22HBD_20210122T133229_TCI_20m.jp2",
      "type": "image/jp2",
      "title": "True color image",
      "eo:bands": [
        {
          "name": "B04",
          "common_name": "red",
          "center_wavelength": 0.665,
          "full_width_half_max": 0.038
        },
        {
          "name": "B03",
          "common_name": "green",
          "center_wavelength": 0.56,
          "full_width_half_max": 0.045
        },
        {
          "name": "B02",
          "common_name": "blue",
          "center_wavelength": 0.49,
          "full_width_half_max": 0.098
        }
      ],
      "gsd": 20,
      "proj:shape": [
        5490,
        5490
      ],
      "proj:bbox": [
        199980.0,
        5790220.0,
        309780.0,
        5900020.0
      ],
      "proj:transform": [
        20.0,
        0.0,
        199980.0,
        0.0,
        -20.0,
        5900020.0
      ],
      "roles": [
        "visual"
      ]
    },
    "aot": {
      "href": "./GRANULE/L2A_T22HBD_A020270_20210122T133224/IMG_DATA/R20m/T22HBD_20210122T133229_AOT_20m.jp2",
      "type": "image/jp2",
      "title": "Aerosol optical thickness (AOT)",
      "gsd": 20,
      "proj:shape": [
        5490,
        5490
      ],
      "proj:bbox": [
        199980.0,
        5790220.0,
        309780.0,
        5900020.0
      ],
      "proj:transform": [
        20.0,
        0.0,
        199980.0,
        0.0,
        -20.0,
        5900020.0
      ],
      "raster:bands": [
        {
          "nodata": 0,
          "data_type": "uint16",
          "spatial_resolution": 20,
          "scale": 0.001,
          "offset": 0
        }
      ],
      "roles": [
        "data",
        "reflectance"
      ]
    },
    "wvp": {
      "href": "./GRANULE/L2A_T22HBD_A020270_20210122T133224/IMG_DATA/R20m/T22HBD_20210122T133229_WVP_20m.jp2",
      "type": "image/jp2",
      "title": "Water Vapour (WVP)",
      "gsd": 20,
      "proj:shape": [
        5490,
        5490
      ],
      "proj:bbox": [
        199980.0,
        5790220.0,
        309780.0,
        5900020.0
      ],
      "proj:transform": [
        20.0,
        0.0,
        199980.0,
        0.0,
        -20.0,
        5900020.0
      ],
      "raster:bands": [
        {
          "nodata": 0,
          "data_type": "uint16",
          "spatial_resolution": 20,
          "unit": "cm",
          "scale": 0.001,
          "offset": 0
        }
      ],
      "roles": [
        "data",
        "reflectance"
      ]
    },
    "scl": {
      "href": "./GRANULE/L2A_T22HBD_A020270_20210122T133224/IMG_DATA/R20m/T22HBD_20210122T133229_SCL_20m.jp2",
      "type": "image/jp2",
      "title": "Scene classification map (SCL)",
      "gsd": 20,
      "proj:shape": [
        5490,
        5490
      ],
      "proj:bbox": [
        199980.0,
        5790220.0,
        309780.0,
        5900020.0
      ],
      "proj:transform": [
        20.0,
        0.0,
        199980.0,
        0.0,
        -20.0,
        5900020.0
      ],
      "raster:bands": [
        {
          "nodata": 0,
          "data_type": "uint8",
          "spatial_resolution": 20
        }
      ],
      "roles": [
        "data",
        "reflectance"
      ]
    },
    "coastal": {
      "href": "./GRANULE/L2A_T22HBD_A020270_20210122T133224/IMG_DATA/R60m/T22HBD_20210122T133229_B01_60m.jp2",
      "type": "image/jp2",
      "title": "Coastal - 60m",
      "eo:bands": [
        {
          "name": "B01",
          "common_name": "coastal",
          "center_wavelength": 0.443,
          "full_width_half_max": 0.027
        }
      ],
      "gsd": 60,
      "proj:shape": [
        1830,
        1830
      ],
      "proj:bbox": [
        199980.0,
        5790220.0,
        309780.0,
        5900020.0
      ],
      "proj:transform": [
        60.0,
        0.0,
        199980.0,
        0.0,
        -60.0,
        5900020.0
      ],
      "raster:bands": [
        {
          "nodata": 0,
          "data_type": "uint16",
          "spatial_resolution": 60,
          "scale": 0.0001,
          "offset": 0
        }
      ],
      "roles": [
        "data",
        "reflectance"
      ]
    },
    "blue_60m": {
      "href": "./GRANULE/L2A_T22HBD_A020270_20210122T133224/IMG_DATA/R60m/T22HBD_20210122T133229_B02_60m.jp2",
      "type": "image/jp2",
      "title": "Blue - 60m",
      "eo:bands": [
        {
          "name": "B02",
          "common_name": "blue",
          "center_wavelength": 0.49,
          "full_width_half_max": 0.098
        }
      ],
      "proj:shape": [
        1830,
        1830
      ],
      "proj:bbox": [
        199980.0,
        5790220.0,
        309780.0,
        5900020.0
      ],
      "proj:transform": [
        60.0,
        0.0,
        199980.0,
        0.0,
        -60.0,
        5900020.0
      ],
      "raster:bands": [
        {
          "nodata": 0,
          "data_type": "uint16",
          "spatial_resolution": 60,
          "scale": 0.0001,
          "offset": 0
        }
      ],
      "roles": [
        "data",
        "reflectance"
      ]
    },
    "green_60m": {
      "href": "./GRANULE/L2A_T22HBD_A020270_20210122T133224/IMG_DATA/R60m/T22HBD_20210122T133229_B03_60m.jp2",
      "type": "image/jp2",
      "title": "Green - 60m",
      "eo:bands": [
        {
          "name": "B03",
          "common_name": "green",
          "center_wavelength": 0.56,
          "full_width_half_max": 0.045
        }
      ],
      "proj:shape": [
        1830,
        1830
      ],
      "proj:bbox": [
        199980.0,
        5790220.0,
        309780.0,
        5900020.0
      ],
      "proj:transform": [
        60.0,
        0.0,
        199980.0,
        0.0,
        -60.0,
        5900020.0
      ],
      "raster:bands": [
        {
          "nodata": 0,
          "data_type": "uint16",
          "spatial_resolution": 60,
          "scale": 0.0001,
          "offset": 0
        }
      ],
      "roles": [
        "data",
        "reflectance"
      ]
    },
    "red_60m": {
      "href": "./GRANULE/L2A_T22HBD_A020270_20210122T133224/IMG_DATA/R60m/T22HBD_20210122T133229_B04_60m.jp2",
      "type": "image/jp2",
      "title": "Red - 60m",
      "eo:bands": [
        {
          "name": "B04",
          "common_name": "red",
          "center_wavelength": 0.665,
          "full_width_half_max": 0.038
        }
      ],
      "proj:shape": [
        1830,
        1830
      ],
      "proj:bbox": [
        199980.0,
        5790220.0,
        309780.0,
        5900020.0
      ],
      "proj:transform": [
        60.0,
        0.0,
        199980.0,
        0.0,
        -60.0,
        5900020.0
      ],
      "raster:bands": [
        {
          "nodata": 0,
          "data_type": "uint16",
          "spatial_resolution": 60,
          "scale": 0.0001,
          "offset": 0
        }
      ],
      "roles": [
        "data",
        "reflectance"
      ]
    },
    "rededge1_60m": {
      "href": "./GRANULE/L2A_T22HBD_A020270_20210122T133224/IMG_DATA/R60m/T22HBD_20210122T133229_B05_60m.jp2",
      "type": "image/jp2",
      "title": "Red Edge 1 - 60m",
      "eo:bands": [
        {
          "name": "B05",
          "common_name": "rededge",
          "center_wavelength": 0.704,
          "full_width_half_max": 0.019
        }
      ],
      "proj:shape": [
        1830,
        1830
      ],
      "proj:bbox": [
        199980.0,
        5790220.0,
        309780.0,
        5900020.0
      ],
      "proj:transform": [
        60.0,
        0.0,
        199980.0,
        0.0,
        -60.0,
        5900020.0
      ],
      "raster:bands": [
        {
          "nodata": 0,
          "data_type": "uint16",
          "spatial_resolution": 60,
          "scale": 0.0001,
          "offset": 0
        }
      ],
      "roles": [
        "data",
        "reflectance"
      ]
    },
    "rededge2_60m": {
      "href": "./GRANULE/L2A_T22HBD_A020270_20210122T133224/IMG_DATA/R60m/T22HBD_20210122T133229_B06_60m.jp2",
      "type": "image/jp2",
      "title": "Red Edge 2 - 60m",
      "eo:bands": [
        {
          "name": "B06",
          "common_name": "rededge",
          "center_wavelength": 0.74,
          "full_width_half_max": 0.018
        }
      ],
      "proj:shape": [
        1830,
        1830
      ],
      "proj:bbox": [
        199980.0,
        5790220.0,
        309780.0,
        5900020.0
      ],
      "proj:transform": [
        60.0,
        0.0,
        199980.0,
        0.0,
        -60.0,
        5900020.0
      ],
      "raster:bands": [
        {
          "nodata": 0,
          "data_type": "uint16",
          "spatial_resolution": 60,
          "scale": 0.0001,
          "offset": 0
        }
      ],
      "roles": [
        "data",
        "reflectance"
      ]
    },
    "rededge3_60m": {
      "href": "./GRANULE/L2A_T22HBD_A020270_20210122T133224/IMG_DATA/R60m/T22HBD_20210122T133229_B07_60m.jp2",
      "type": "image/jp2",
      "title": "Red Edge 3 - 60m",
      "eo:bands": [
        {
          "name": "B07",
          "common_name": "rededge",
          "center_wavelength": 0.783,
          "full_width_half_max": 0.028
        }
      ],
      "proj:shape": [
        1830,
        1830
      ],
      "proj:bbox": [
        199980.0,
        5790220.0,
        309780.0,
        5900020.0
      ],
      "proj:transform": [
        60.0,
        0.0,
        199980.0,
        0.0,
        -60.0,
        5900020.0
      ],
      "raster:bands": [
        {
          "nodata": 0,
          "data_type": "uint16",
          "spatial_resolution": 60,
          "scale": 0.0001,
          "offset": 0
        }
      ],
      "roles": [
        "data",
        "reflectance"
      ]
    },
    "nir08_60m": {
      "href": "./GRANULE/L2A_T22HBD_A020270_20210122T133224/IMG_DATA/R60m/T22HBD_20210122T133229_B8A_60m.jp2",
      "type": "image/jp2",
      "title": "NIR 2 - 60m",
      "eo:bands": [
        {
          "name": "B8A",
          "common_name": "nir08",
          "center_wavelength": 0.865,
          "full_width_half_max": 0.033
        }
      ],
      "proj:shape": [
        1830,
        1830
      ],
      "proj:bbox": [
        199980.0,
        5790220.0,
        309780.0,
        5900020.0
      ],
      "proj:transform": [
        60.0,
        0.0,
        199980.0,
        0.0,
        -60.0,
        5900020.0
      ],
      "raster:bands": [
        {
          "nodata": 0,
          "data_type": "uint16",
          "spatial_resolution": 60,
          "scale": 0.0001,
          "offset": 0
        }
      ],
      "roles": [
        "data",
        "reflectance"
      ]
    },
    "nir09": {
      "href": "./GRANULE/L2A_T22HBD_A020270_20210122T133224/IMG_DATA/R60m/T22HBD_20210122T133229_B09_60m.jp2",
      "type": "image/jp2",
      "title": "NIR 3 - 60m",
      "eo:bands": [
        {
          "name": "B09",
          "common_name": "nir09",
          "center_wavelength": 0.945,
          "full_width_half_max": 0.026
        }
      ],
      "gsd": 60,
      "proj:shape": [
        1830,
        1830
      ],
      "proj:bbox": [
        199980.0,
        5790220.0,
        309780.0,
        5900020.0
      ],
      "proj:transform": [
        60.0,
        0.0,
        199980.0,
        0.0,
        -60.0,
        5900020.0
      ],
      "raster:bands": [
        {
          "nodata": 0,
          "data_type": "uint16",
          "spatial_resolution": 60,
          "scale": 0.0001,
          "offset": 0
        }
      ],
      "roles": [
        "data",
        "reflectance"
      ]
    },
    "swir16_60m": {
      "href": "./GRANULE/L2A_T22HBD_A020270_20210122T133224/IMG_DATA/R60m/T22HBD_20210122T133229_B11_60m.jp2",
      "type": "image/jp2",
<<<<<<< HEAD
      "title": "SWIR 1.6um - 60m",
=======
      "title": "SWIR 1.6\u03bcm - 60m",
      "view:azimuth": 286.854252566228,
      "view:incidence_angle": 7.26833639031408,
>>>>>>> 57839672
      "eo:bands": [
        {
          "name": "B11",
          "common_name": "swir16",
          "center_wavelength": 1.61,
          "full_width_half_max": 0.143
        }
      ],
      "proj:shape": [
        1830,
        1830
      ],
      "proj:bbox": [
        199980.0,
        5790220.0,
        309780.0,
        5900020.0
      ],
      "proj:transform": [
        60.0,
        0.0,
        199980.0,
        0.0,
        -60.0,
        5900020.0
      ],
      "raster:bands": [
        {
          "nodata": 0,
          "data_type": "uint16",
          "spatial_resolution": 60,
          "scale": 0.0001,
          "offset": 0
        }
      ],
      "roles": [
        "data",
        "reflectance"
      ]
    },
    "swir22_60m": {
      "href": "./GRANULE/L2A_T22HBD_A020270_20210122T133224/IMG_DATA/R60m/T22HBD_20210122T133229_B12_60m.jp2",
      "type": "image/jp2",
<<<<<<< HEAD
      "title": "SWIR 2.2um - 60m",
=======
      "title": "SWIR 2.2\u03bcm - 60m",
      "view:azimuth": 287.188134747138,
      "view:incidence_angle": 7.3425368804326,
>>>>>>> 57839672
      "eo:bands": [
        {
          "name": "B12",
          "common_name": "swir22",
          "center_wavelength": 2.19,
          "full_width_half_max": 0.242
        }
      ],
      "proj:shape": [
        1830,
        1830
      ],
      "proj:bbox": [
        199980.0,
        5790220.0,
        309780.0,
        5900020.0
      ],
      "proj:transform": [
        60.0,
        0.0,
        199980.0,
        0.0,
        -60.0,
        5900020.0
      ],
      "raster:bands": [
        {
          "nodata": 0,
          "data_type": "uint16",
          "spatial_resolution": 60,
          "scale": 0.0001,
          "offset": 0
        }
      ],
      "roles": [
        "data",
        "reflectance"
      ]
    },
    "visual_60m": {
      "href": "./GRANULE/L2A_T22HBD_A020270_20210122T133224/IMG_DATA/R60m/T22HBD_20210122T133229_TCI_60m.jp2",
      "type": "image/jp2",
      "title": "True color image",
      "eo:bands": [
        {
          "name": "B04",
          "common_name": "red",
          "center_wavelength": 0.665,
          "full_width_half_max": 0.038
        },
        {
          "name": "B03",
          "common_name": "green",
          "center_wavelength": 0.56,
          "full_width_half_max": 0.045
        },
        {
          "name": "B02",
          "common_name": "blue",
          "center_wavelength": 0.49,
          "full_width_half_max": 0.098
        }
      ],
      "gsd": 60,
      "proj:shape": [
        1830,
        1830
      ],
      "proj:bbox": [
        199980.0,
        5790220.0,
        309780.0,
        5900020.0
      ],
      "proj:transform": [
        60.0,
        0.0,
        199980.0,
        0.0,
        -60.0,
        5900020.0
      ],
      "roles": [
        "visual"
      ]
    },
    "aot_60m": {
      "href": "./GRANULE/L2A_T22HBD_A020270_20210122T133224/IMG_DATA/R60m/T22HBD_20210122T133229_AOT_60m.jp2",
      "type": "image/jp2",
      "title": "Aerosol optical thickness (AOT)",
      "gsd": 60,
      "proj:shape": [
        1830,
        1830
      ],
      "proj:bbox": [
        199980.0,
        5790220.0,
        309780.0,
        5900020.0
      ],
      "proj:transform": [
        60.0,
        0.0,
        199980.0,
        0.0,
        -60.0,
        5900020.0
      ],
      "raster:bands": [
        {
          "nodata": 0,
          "data_type": "uint16",
          "spatial_resolution": 60,
          "scale": 0.001,
          "offset": 0
        }
      ],
      "roles": [
        "data",
        "reflectance"
      ]
    },
    "wvp_60m": {
      "href": "./GRANULE/L2A_T22HBD_A020270_20210122T133224/IMG_DATA/R60m/T22HBD_20210122T133229_WVP_60m.jp2",
      "type": "image/jp2",
      "title": "Water Vapour (WVP)",
      "gsd": 60,
      "proj:shape": [
        1830,
        1830
      ],
      "proj:bbox": [
        199980.0,
        5790220.0,
        309780.0,
        5900020.0
      ],
      "proj:transform": [
        60.0,
        0.0,
        199980.0,
        0.0,
        -60.0,
        5900020.0
      ],
      "raster:bands": [
        {
          "nodata": 0,
          "data_type": "uint16",
          "spatial_resolution": 60,
          "unit": "cm",
          "scale": 0.001,
          "offset": 0
        }
      ],
      "roles": [
        "data",
        "reflectance"
      ]
    },
    "scl_60m": {
      "href": "./GRANULE/L2A_T22HBD_A020270_20210122T133224/IMG_DATA/R60m/T22HBD_20210122T133229_SCL_60m.jp2",
      "type": "image/jp2",
      "title": "Scene classification map (SCL)",
      "gsd": 60,
      "proj:shape": [
        1830,
        1830
      ],
      "proj:bbox": [
        199980.0,
        5790220.0,
        309780.0,
        5900020.0
      ],
      "proj:transform": [
        60.0,
        0.0,
        199980.0,
        0.0,
        -60.0,
        5900020.0
      ],
      "raster:bands": [
        {
          "nodata": 0,
          "data_type": "uint8",
          "spatial_resolution": 60
        }
      ],
      "roles": [
        "data",
        "reflectance"
      ]
    },
    "safe_manifest": {
      "href": "./manifest.safe",
      "type": "application/xml",
      "roles": [
        "metadata"
      ]
    },
    "product_metadata": {
      "href": "./MTD_MSIL2A.xml",
      "type": "application/xml",
      "roles": [
        "metadata"
      ]
    },
    "granule_metadata": {
      "href": "./GRANULE/L2A_T22HBD_A020270_20210122T133224/MTD_TL.xml",
      "type": "application/xml",
      "roles": [
        "metadata"
      ]
    },
    "inspire_metadata": {
      "href": "./INSPIRE.xml",
      "type": "application/xml",
      "roles": [
        "metadata"
      ]
    },
    "datastrip_metadata": {
      "href": "./DATASTRIP/DS_VGS2_20210122T155500_S20210122T133224/MTD_DS.xml",
      "type": "application/xml",
      "roles": [
        "metadata"
      ]
    },
    "preview": {
      "href": "./GRANULE/L2A_T22HBD_A020270_20210122T133224/QI_DATA/T22HBD_20210122T133229_PVI.jp2",
      "type": "image/jp2",
      "roles": [
        "thumbnail"
      ]
    }
  },
  "bbox": [
    -54.41397,
    -38.014599,
    -53.13849,
    -36.998128
  ],
  "stac_extensions": [
    "https://stac-extensions.github.io/eo/v1.1.0/schema.json",
    "https://stac-extensions.github.io/raster/v1.1.0/schema.json",
    "https://stac-extensions.github.io/sat/v1.0.0/schema.json",
    "https://stac-extensions.github.io/projection/v1.1.0/schema.json",
    "https://stac-extensions.github.io/mgrs/v1.0.0/schema.json",
    "https://stac-extensions.github.io/grid/v1.1.0/schema.json",
    "https://stac-extensions.github.io/view/v1.0.0/schema.json",
    "https://stac-extensions.github.io/sentinel-2/v1.0.0/schema.json"
  ]
}<|MERGE_RESOLUTION|>--- conflicted
+++ resolved
@@ -3,11 +3,7 @@
   "stac_version": "1.0.0",
   "id": "S2B_T22HBD_20210122T133224_L2A",
   "properties": {
-<<<<<<< HEAD
-    "created": "2023-11-17T02:42:27.208010Z",
-=======
-    "created": "2023-11-17T18:14:51.776890Z",
->>>>>>> 57839672
+    "created": "2023-11-17T19:40:05.410949Z",
     "providers": [
       {
         "name": "ESA",
@@ -755,13 +751,7 @@
     "swir16": {
       "href": "./GRANULE/L2A_T22HBD_A020270_20210122T133224/IMG_DATA/R20m/T22HBD_20210122T133229_B11_20m.jp2",
       "type": "image/jp2",
-<<<<<<< HEAD
-      "title": "SWIR 1.6um - 20m",
-=======
       "title": "SWIR 1.6\u03bcm - 20m",
-      "view:azimuth": 286.854252566228,
-      "view:incidence_angle": 7.26833639031408,
->>>>>>> 57839672
       "eo:bands": [
         {
           "name": "B11",
@@ -806,13 +796,7 @@
     "swir22": {
       "href": "./GRANULE/L2A_T22HBD_A020270_20210122T133224/IMG_DATA/R20m/T22HBD_20210122T133229_B12_20m.jp2",
       "type": "image/jp2",
-<<<<<<< HEAD
-      "title": "SWIR 2.2um - 20m",
-=======
       "title": "SWIR 2.2\u03bcm - 20m",
-      "view:azimuth": 287.188134747138,
-      "view:incidence_angle": 7.3425368804326,
->>>>>>> 57839672
       "eo:bands": [
         {
           "name": "B12",
@@ -1412,13 +1396,7 @@
     "swir16_60m": {
       "href": "./GRANULE/L2A_T22HBD_A020270_20210122T133224/IMG_DATA/R60m/T22HBD_20210122T133229_B11_60m.jp2",
       "type": "image/jp2",
-<<<<<<< HEAD
-      "title": "SWIR 1.6um - 60m",
-=======
       "title": "SWIR 1.6\u03bcm - 60m",
-      "view:azimuth": 286.854252566228,
-      "view:incidence_angle": 7.26833639031408,
->>>>>>> 57839672
       "eo:bands": [
         {
           "name": "B11",
@@ -1462,13 +1440,7 @@
     "swir22_60m": {
       "href": "./GRANULE/L2A_T22HBD_A020270_20210122T133224/IMG_DATA/R60m/T22HBD_20210122T133229_B12_60m.jp2",
       "type": "image/jp2",
-<<<<<<< HEAD
-      "title": "SWIR 2.2um - 60m",
-=======
       "title": "SWIR 2.2\u03bcm - 60m",
-      "view:azimuth": 287.188134747138,
-      "view:incidence_angle": 7.3425368804326,
->>>>>>> 57839672
       "eo:bands": [
         {
           "name": "B12",
