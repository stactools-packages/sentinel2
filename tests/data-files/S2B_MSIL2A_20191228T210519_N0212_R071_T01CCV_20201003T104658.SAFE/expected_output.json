--- conflicted
+++ resolved
@@ -3,11 +3,7 @@
   "stac_version": "1.0.0",
   "id": "S2B_MSIL2A_20191228T210519_R071_T01CCV_20201003T104658",
   "properties": {
-<<<<<<< HEAD
-    "created": "2023-08-22T13:22Z",
-=======
-    "created": "2023-09-18T12:28Z",
->>>>>>> 8c54a0af
+    "created": "2023-09-22T07:03Z",
     "providers": [
       {
         "name": "ESA",
