--- conflicted
+++ resolved
@@ -3,11 +3,7 @@
   "stac_version": "1.0.0",
   "id": "S2A_T46RER_20210908T043714_L1C",
   "properties": {
-<<<<<<< HEAD
-    "created": "2023-11-17T02:42:27.036992Z",
-=======
-    "created": "2023-11-17T18:14:51.513213Z",
->>>>>>> 57839672
+    "created": "2023-11-17T19:40:05.104435Z",
     "providers": [
       {
         "name": "ESA",
@@ -608,13 +604,7 @@
     "swir16": {
       "href": "./GRANULE/L1C_T46RER_A032448_20210908T043714/IMG_DATA/T46RER_20210908T042701_B11.jp2",
       "type": "image/jp2",
-<<<<<<< HEAD
-      "title": "SWIR 1.6um - 20m",
-=======
       "title": "SWIR 1.6\u03bcm - 20m",
-      "view:azimuth": 288.431041765834,
-      "view:incidence_angle": 10.5866965903132,
->>>>>>> 57839672
       "eo:bands": [
         {
           "name": "B11",
@@ -659,13 +649,7 @@
     "swir22": {
       "href": "./GRANULE/L1C_T46RER_A032448_20210908T043714/IMG_DATA/T46RER_20210908T042701_B12.jp2",
       "type": "image/jp2",
-<<<<<<< HEAD
-      "title": "SWIR 2.2um - 20m",
-=======
       "title": "SWIR 2.2\u03bcm - 20m",
-      "view:azimuth": 289.405442997647,
-      "view:incidence_angle": 10.6385476858795,
->>>>>>> 57839672
       "eo:bands": [
         {
           "name": "B12",
