--- conflicted
+++ resolved
@@ -97,15 +97,6 @@
     {
       "rel": "license",
       "href": "https://sentinel.esa.int/documents/247904/690755/Sentinel_Data_Legal_Notice"
-    },
-    {
-      "rel": "self",
-<<<<<<< HEAD
-      "href": "/var/folders/_r/948mypx50hq04qshn5700hqr0000gn/T/tmp78nhk5n6/S2A_MSIL1C_20210908T042701_R133_T46RER_20210908T070248.json",
-=======
-      "href": "/var/folders/_r/948mypx50hq04qshn5700hqr0000gn/T/tmpgtp66tuo/S2A_MSIL1C_20210908T042701_R133_T46RER_20210908T070248.json",
->>>>>>> 60d1371e
-      "type": "application/json"
     }
   ],
   "assets": {
