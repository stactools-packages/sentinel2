--- conflicted
+++ resolved
@@ -105,15 +105,6 @@
     {
       "rel": "license",
       "href": "https://sentinel.esa.int/documents/247904/690755/Sentinel_Data_Legal_Notice"
-    },
-    {
-      "rel": "self",
-<<<<<<< HEAD
-      "href": "/var/folders/_r/948mypx50hq04qshn5700hqr0000gn/T/tmps64o7zyf/S2A_MSIL2A_20190212T192651_R013_T07HFE_20201007T160857.json",
-=======
-      "href": "/var/folders/_r/948mypx50hq04qshn5700hqr0000gn/T/tmpcr636w4_/S2A_MSIL2A_20190212T192651_R013_T07HFE_20201007T160857.json",
->>>>>>> 60d1371e
-      "type": "application/json"
     }
   ],
   "assets": {
