--- conflicted
+++ resolved
@@ -3,11 +3,7 @@
   "stac_version": "1.0.0",
   "id": "S2A_T07HFE_20190212T192646_L2A",
   "properties": {
-<<<<<<< HEAD
-    "created": "2023-11-17T02:42:26.968035Z",
-=======
-    "created": "2023-11-17T18:14:51.419818Z",
->>>>>>> 57839672
+    "created": "2023-11-17T19:40:04.987346Z",
     "providers": [
       {
         "name": "ESA",
@@ -433,13 +429,7 @@
     "swir16": {
       "href": "./GRANULE/L2A_T07HFE_A019029_20190212T192646/IMG_DATA/R20m/T07HFE_20190212T192651_B11_20m.tif",
       "type": "image/tiff; application=geotiff; profile=cloud-optimized",
-<<<<<<< HEAD
-      "title": "SWIR 1.6um - 20m",
-=======
       "title": "SWIR 1.6\u03bcm - 20m",
-      "view:azimuth": 289.168163140243,
-      "view:incidence_angle": 10.8148807894454,
->>>>>>> 57839672
       "eo:bands": [
         {
           "name": "B11",
@@ -484,13 +474,7 @@
     "swir22": {
       "href": "./GRANULE/L2A_T07HFE_A019029_20190212T192646/IMG_DATA/R20m/T07HFE_20190212T192651_B12_20m.tif",
       "type": "image/tiff; application=geotiff; profile=cloud-optimized",
-<<<<<<< HEAD
-      "title": "SWIR 2.2um - 20m",
-=======
       "title": "SWIR 2.2\u03bcm - 20m",
-      "view:azimuth": 290.159788183946,
-      "view:incidence_angle": 10.8717150734,
->>>>>>> 57839672
       "eo:bands": [
         {
           "name": "B12",
@@ -1090,13 +1074,7 @@
     "swir16_60m": {
       "href": "./GRANULE/L2A_T07HFE_A019029_20190212T192646/IMG_DATA/R60m/T07HFE_20190212T192651_B11_60m.tif",
       "type": "image/tiff; application=geotiff; profile=cloud-optimized",
-<<<<<<< HEAD
-      "title": "SWIR 1.6um - 60m",
-=======
       "title": "SWIR 1.6\u03bcm - 60m",
-      "view:azimuth": 289.168163140243,
-      "view:incidence_angle": 10.8148807894454,
->>>>>>> 57839672
       "eo:bands": [
         {
           "name": "B11",
@@ -1140,13 +1118,7 @@
     "swir22_60m": {
       "href": "./GRANULE/L2A_T07HFE_A019029_20190212T192646/IMG_DATA/R60m/T07HFE_20190212T192651_B12_60m.tif",
       "type": "image/tiff; application=geotiff; profile=cloud-optimized",
-<<<<<<< HEAD
-      "title": "SWIR 2.2um - 60m",
-=======
       "title": "SWIR 2.2\u03bcm - 60m",
-      "view:azimuth": 290.159788183946,
-      "view:incidence_angle": 10.8717150734,
->>>>>>> 57839672
       "eo:bands": [
         {
           "name": "B12",
