{
  "type": "Feature",
  "stac_version": "1.0.0",
  "id": "S2B_MSIL2A_20220413T150759_R025_T33XWJ_20220414T082126",
  "properties": {
    "providers": [
      {
        "name": "ESA",
        "roles": [
          "producer",
          "processor",
          "licensor"
        ],
        "url": "https://earth.esa.int/web/guest/home"
      }
    ],
    "platform": "sentinel-2b",
    "constellation": "sentinel-2",
    "instruments": [
      "msi"
    ],
    "eo:cloud_cover": 98.944211,
    "sat:orbit_state": "ascending",
    "sat:relative_orbit": 25,
    "proj:epsg": 32633,
    "mgrs:utm_zone": 33,
    "mgrs:latitude_band": "X",
    "mgrs:grid_square": "WJ",
    "grid:code": "MGRS-33XWJ",
    "view:sun_azimuth": 246.540424743604,
    "view:sun_elevation": 13.471380977263905,
    "s2:product_uri": "S2B_MSIL2A_20220413T150759_N0400_R025_T33XWJ_20220414T082126.SAFE",
    "s2:generation_time": "2022-04-14T08:21:26.580338Z",
    "s2:processing_baseline": "04.00",
    "s2:product_type": "S2MSI2A",
    "s2:datatake_id": "GS2B_20220413T150759_026649_N04.00",
    "s2:datatake_type": "INS-NOBS",
    "s2:datastrip_id": "S2B_OPER_MSI_L2A_DS_ESRI_20220414T082127_S20220413T150756_N04.00",
    "s2:granule_id": "S2B_OPER_MSI_L2A_TL_ESRI_20220414T082127_A026649_T33XWJ_N04.00",
    "s2:mgrs_tile": "33XWJ",
    "s2:reflectance_conversion_factor": 0.99707551771009,
    "s2:degraded_msi_data_percentage": 0.0,
    "s2:nodata_pixel_percentage": 98.441625,
    "s2:saturated_defective_pixel_percentage": 0.0,
    "s2:dark_features_percentage": 0.0,
    "s2:cloud_shadow_percentage": 0.0,
    "s2:vegetation_percentage": 0.0,
    "s2:not_vegetated_percentage": 0.016606,
    "s2:water_percentage": 0.0,
    "s2:unclassified_percentage": 0.0,
    "s2:medium_proba_clouds_percentage": 4.630229,
    "s2:high_proba_clouds_percentage": 94.313979,
    "s2:thin_cirrus_percentage": 0.0,
    "s2:snow_ice_percentage": 1.039183,
    "datetime": "2022-04-13T15:07:59.024000Z"
  },
  "geometry": {
    "type": "Polygon",
    "coordinates": [
      [
        [
          17.7331712786673,
          80.14220060199362
        ],
        [
          17.379790197749358,
          80.13950663608307
        ],
        [
          16.501790443577047,
          80.13063010563617
        ],
        [
          15.625572988650934,
          80.11948770460236
        ],
        [
          14.998956468804682,
          80.10986307013093
        ],
        [
          14.998951147316966,
          80.16533661794836
        ],
        [
          17.7331712786673,
          80.14220060199362
        ]
      ]
    ]
  },
  "links": [
    {
      "rel": "license",
      "href": "https://sentinel.esa.int/documents/247904/690755/Sentinel_Data_Legal_Notice"
    },
    {
      "rel": "self",
<<<<<<< HEAD
      "href": "/var/folders/_r/948mypx50hq04qshn5700hqr0000gn/T/tmpelosm9_0/S2B_MSIL2A_20220413T150759_R025_T33XWJ_20220414T082126.json",
=======
      "href": "/var/folders/_r/948mypx50hq04qshn5700hqr0000gn/T/tmpalm9ngv4/S2B_MSIL2A_20220413T150759_R025_T33XWJ_20220414T082126.json",
>>>>>>> 60d1371e
      "type": "application/json"
    }
  ],
  "assets": {
    "coastal_20m": {
      "href": "/Users/kperham/projects/sentinel2/tests/data-files/S2B_MSIL2A_20220413T150759_N0400_R025_T33XWJ_20220414T082126.SAFE/GRANULE/L2A_T33XWJ_A026649_20220413T150756/IMG_DATA/R20m/T33XWJ_20220413T150759_B01_20m.tif",
      "type": "image/tiff; application=geotiff; profile=cloud-optimized",
      "title": "Coastal aerosol (band 1) - 20m",
      "eo:bands": [
        {
          "name": "coastal",
          "common_name": "coastal",
          "description": "Coastal aerosol (band 1)",
          "center_wavelength": 0.443,
          "full_width_half_max": 0.027
        }
      ],
      "proj:shape": [
        5490,
        5490
      ],
      "proj:bbox": [
        499980.0,
        8790240.0,
        609780.0,
        8900040.0
      ],
      "proj:transform": [
        20.0,
        0.0,
        499980.0,
        0.0,
        -20.0,
        8900040.0
      ],
      "raster:bands": [
        {
          "nodata": 0,
          "data_type": "uint16",
          "bits_per_sample": 15,
          "spatial_resolution": 20,
          "scale": 0.0001,
          "offset": -0.1
        }
      ],
      "roles": [
        "data"
      ]
    },
    "blue_20m": {
      "href": "/Users/kperham/projects/sentinel2/tests/data-files/S2B_MSIL2A_20220413T150759_N0400_R025_T33XWJ_20220414T082126.SAFE/GRANULE/L2A_T33XWJ_A026649_20220413T150756/IMG_DATA/R20m/T33XWJ_20220413T150759_B02_20m.tif",
      "type": "image/tiff; application=geotiff; profile=cloud-optimized",
      "title": "Blue (band 2) - 20m",
      "eo:bands": [
        {
          "name": "blue",
          "common_name": "blue",
          "description": "Blue (band 2)",
          "center_wavelength": 0.49,
          "full_width_half_max": 0.098
        }
      ],
      "proj:shape": [
        5490,
        5490
      ],
      "proj:bbox": [
        499980.0,
        8790240.0,
        609780.0,
        8900040.0
      ],
      "proj:transform": [
        20.0,
        0.0,
        499980.0,
        0.0,
        -20.0,
        8900040.0
      ],
      "raster:bands": [
        {
          "nodata": 0,
          "data_type": "uint16",
          "bits_per_sample": 15,
          "spatial_resolution": 20,
          "scale": 0.0001,
          "offset": -0.1
        }
      ],
      "roles": [
        "data"
      ]
    },
    "green_20m": {
      "href": "/Users/kperham/projects/sentinel2/tests/data-files/S2B_MSIL2A_20220413T150759_N0400_R025_T33XWJ_20220414T082126.SAFE/GRANULE/L2A_T33XWJ_A026649_20220413T150756/IMG_DATA/R20m/T33XWJ_20220413T150759_B03_20m.tif",
      "type": "image/tiff; application=geotiff; profile=cloud-optimized",
      "title": "Green (band 3) - 20m",
      "eo:bands": [
        {
          "name": "green",
          "common_name": "green",
          "description": "Green (band 3)",
          "center_wavelength": 0.56,
          "full_width_half_max": 0.045
        }
      ],
      "proj:shape": [
        5490,
        5490
      ],
      "proj:bbox": [
        499980.0,
        8790240.0,
        609780.0,
        8900040.0
      ],
      "proj:transform": [
        20.0,
        0.0,
        499980.0,
        0.0,
        -20.0,
        8900040.0
      ],
      "raster:bands": [
        {
          "nodata": 0,
          "data_type": "uint16",
          "bits_per_sample": 15,
          "spatial_resolution": 20,
          "scale": 0.0001,
          "offset": -0.1
        }
      ],
      "roles": [
        "data"
      ]
    },
    "red_20m": {
      "href": "/Users/kperham/projects/sentinel2/tests/data-files/S2B_MSIL2A_20220413T150759_N0400_R025_T33XWJ_20220414T082126.SAFE/GRANULE/L2A_T33XWJ_A026649_20220413T150756/IMG_DATA/R20m/T33XWJ_20220413T150759_B04_20m.tif",
      "type": "image/tiff; application=geotiff; profile=cloud-optimized",
      "title": "Red (band 4) - 20m",
      "eo:bands": [
        {
          "name": "red",
          "common_name": "red",
          "description": "Red (band 4)",
          "center_wavelength": 0.665,
          "full_width_half_max": 0.038
        }
      ],
      "proj:shape": [
        5490,
        5490
      ],
      "proj:bbox": [
        499980.0,
        8790240.0,
        609780.0,
        8900040.0
      ],
      "proj:transform": [
        20.0,
        0.0,
        499980.0,
        0.0,
        -20.0,
        8900040.0
      ],
      "raster:bands": [
        {
          "nodata": 0,
          "data_type": "uint16",
          "bits_per_sample": 15,
          "spatial_resolution": 20,
          "scale": 0.0001,
          "offset": -0.1
        }
      ],
      "roles": [
        "data"
      ]
    },
    "rededge1": {
      "href": "/Users/kperham/projects/sentinel2/tests/data-files/S2B_MSIL2A_20220413T150759_N0400_R025_T33XWJ_20220414T082126.SAFE/GRANULE/L2A_T33XWJ_A026649_20220413T150756/IMG_DATA/R20m/T33XWJ_20220413T150759_B05_20m.tif",
      "type": "image/tiff; application=geotiff; profile=cloud-optimized",
      "title": "Red edge 1 (band 5) - 20m",
      "eo:bands": [
        {
          "name": "rededge1",
          "common_name": "rededge",
          "description": "Red edge 1 (band 5)",
          "center_wavelength": 0.704,
          "full_width_half_max": 0.019
        }
      ],
      "gsd": 20,
      "proj:shape": [
        5490,
        5490
      ],
      "proj:bbox": [
        499980.0,
        8790240.0,
        609780.0,
        8900040.0
      ],
      "proj:transform": [
        20.0,
        0.0,
        499980.0,
        0.0,
        -20.0,
        8900040.0
      ],
      "raster:bands": [
        {
          "nodata": 0,
          "data_type": "uint16",
          "bits_per_sample": 15,
          "spatial_resolution": 20,
          "scale": 0.0001,
          "offset": -0.1
        }
      ],
      "roles": [
        "data"
      ]
    },
    "rededge2": {
      "href": "/Users/kperham/projects/sentinel2/tests/data-files/S2B_MSIL2A_20220413T150759_N0400_R025_T33XWJ_20220414T082126.SAFE/GRANULE/L2A_T33XWJ_A026649_20220413T150756/IMG_DATA/R20m/T33XWJ_20220413T150759_B06_20m.tif",
      "type": "image/tiff; application=geotiff; profile=cloud-optimized",
      "title": "Red edge 2 (band 6) - 20m",
      "eo:bands": [
        {
          "name": "rededge2",
          "common_name": "rededge",
          "description": "Red edge 2 (band 6)",
          "center_wavelength": 0.74,
          "full_width_half_max": 0.018
        }
      ],
      "gsd": 20,
      "proj:shape": [
        5490,
        5490
      ],
      "proj:bbox": [
        499980.0,
        8790240.0,
        609780.0,
        8900040.0
      ],
      "proj:transform": [
        20.0,
        0.0,
        499980.0,
        0.0,
        -20.0,
        8900040.0
      ],
      "raster:bands": [
        {
          "nodata": 0,
          "data_type": "uint16",
          "bits_per_sample": 15,
          "spatial_resolution": 20,
          "scale": 0.0001,
          "offset": -0.1
        }
      ],
      "roles": [
        "data"
      ]
    },
    "rededge3": {
      "href": "/Users/kperham/projects/sentinel2/tests/data-files/S2B_MSIL2A_20220413T150759_N0400_R025_T33XWJ_20220414T082126.SAFE/GRANULE/L2A_T33XWJ_A026649_20220413T150756/IMG_DATA/R20m/T33XWJ_20220413T150759_B07_20m.tif",
      "type": "image/tiff; application=geotiff; profile=cloud-optimized",
      "title": "Red edge 3 (band 7) - 20m",
      "eo:bands": [
        {
          "name": "rededge3",
          "common_name": "rededge",
          "description": "Red edge 3 (band 7)",
          "center_wavelength": 0.783,
          "full_width_half_max": 0.028
        }
      ],
      "gsd": 20,
      "proj:shape": [
        5490,
        5490
      ],
      "proj:bbox": [
        499980.0,
        8790240.0,
        609780.0,
        8900040.0
      ],
      "proj:transform": [
        20.0,
        0.0,
        499980.0,
        0.0,
        -20.0,
        8900040.0
      ],
      "raster:bands": [
        {
          "nodata": 0,
          "data_type": "uint16",
          "bits_per_sample": 15,
          "spatial_resolution": 20,
          "scale": 0.0001,
          "offset": -0.1
        }
      ],
      "roles": [
        "data"
      ]
    },
    "nir08": {
      "href": "/Users/kperham/projects/sentinel2/tests/data-files/S2B_MSIL2A_20220413T150759_N0400_R025_T33XWJ_20220414T082126.SAFE/GRANULE/L2A_T33XWJ_A026649_20220413T150756/IMG_DATA/R20m/T33XWJ_20220413T150759_B8A_20m.tif",
      "type": "image/tiff; application=geotiff; profile=cloud-optimized",
      "title": "NIR 2 (band 8A) - 20m",
      "eo:bands": [
        {
          "name": "nir08",
          "common_name": "nir08",
          "description": "NIR 2 (band 8A)",
          "center_wavelength": 0.865,
          "full_width_half_max": 0.033
        }
      ],
      "gsd": 20,
      "proj:shape": [
        5490,
        5490
      ],
      "proj:bbox": [
        499980.0,
        8790240.0,
        609780.0,
        8900040.0
      ],
      "proj:transform": [
        20.0,
        0.0,
        499980.0,
        0.0,
        -20.0,
        8900040.0
      ],
      "raster:bands": [
        {
          "nodata": 0,
          "data_type": "uint16",
          "bits_per_sample": 15,
          "spatial_resolution": 20,
          "scale": 0.0001,
          "offset": -0.1
        }
      ],
      "roles": [
        "data"
      ]
    },
    "swir16": {
      "href": "/Users/kperham/projects/sentinel2/tests/data-files/S2B_MSIL2A_20220413T150759_N0400_R025_T33XWJ_20220414T082126.SAFE/GRANULE/L2A_T33XWJ_A026649_20220413T150756/IMG_DATA/R20m/T33XWJ_20220413T150759_B11_20m.tif",
      "type": "image/tiff; application=geotiff; profile=cloud-optimized",
      "title": "SWIR 1 (band 11) - 20m",
      "eo:bands": [
        {
          "name": "swir16",
          "common_name": "swir16",
          "description": "SWIR 1 (band 11)",
          "center_wavelength": 1.61,
          "full_width_half_max": 0.143
        }
      ],
      "gsd": 20,
      "proj:shape": [
        5490,
        5490
      ],
      "proj:bbox": [
        499980.0,
        8790240.0,
        609780.0,
        8900040.0
      ],
      "proj:transform": [
        20.0,
        0.0,
        499980.0,
        0.0,
        -20.0,
        8900040.0
      ],
      "raster:bands": [
        {
          "nodata": 0,
          "data_type": "uint16",
          "bits_per_sample": 15,
          "spatial_resolution": 20,
          "scale": 0.0001,
          "offset": -0.1
        }
      ],
      "roles": [
        "data"
      ]
    },
    "swir22": {
      "href": "/Users/kperham/projects/sentinel2/tests/data-files/S2B_MSIL2A_20220413T150759_N0400_R025_T33XWJ_20220414T082126.SAFE/GRANULE/L2A_T33XWJ_A026649_20220413T150756/IMG_DATA/R20m/T33XWJ_20220413T150759_B12_20m.tif",
      "type": "image/tiff; application=geotiff; profile=cloud-optimized",
      "title": "SWIR 2 (band 12) - 20m",
      "eo:bands": [
        {
          "name": "swir22",
          "common_name": "swir22",
          "description": "SWIR 2 (band 12)",
          "center_wavelength": 2.19,
          "full_width_half_max": 0.242
        }
      ],
      "gsd": 20,
      "proj:shape": [
        5490,
        5490
      ],
      "proj:bbox": [
        499980.0,
        8790240.0,
        609780.0,
        8900040.0
      ],
      "proj:transform": [
        20.0,
        0.0,
        499980.0,
        0.0,
        -20.0,
        8900040.0
      ],
      "raster:bands": [
        {
          "nodata": 0,
          "data_type": "uint16",
          "bits_per_sample": 15,
          "spatial_resolution": 20,
          "scale": 0.0001,
          "offset": -0.1
        }
      ],
      "roles": [
        "data"
      ]
    },
    "scl": {
      "href": "/Users/kperham/projects/sentinel2/tests/data-files/S2B_MSIL2A_20220413T150759_N0400_R025_T33XWJ_20220414T082126.SAFE/GRANULE/L2A_T33XWJ_A026649_20220413T150756/IMG_DATA/R20m/T33XWJ_20220413T150759_SCL_20m.tif",
      "type": "image/tiff; application=geotiff; profile=cloud-optimized",
      "title": "Scene classification map (SCL)",
      "proj:shape": [
        5490,
        5490
      ],
      "proj:bbox": [
        499980.0,
        8790240.0,
        609780.0,
        8900040.0
      ],
      "proj:transform": [
        20.0,
        0.0,
        499980.0,
        0.0,
        -20.0,
        8900040.0
      ],
      "raster:bands": [
        {
          "nodata": 0,
          "data_type": "uint8",
          "spatial_resolution": 20
        }
      ],
      "roles": [
        "data"
      ]
    },
    "aot": {
      "href": "/Users/kperham/projects/sentinel2/tests/data-files/S2B_MSIL2A_20220413T150759_N0400_R025_T33XWJ_20220414T082126.SAFE/GRANULE/L2A_T33XWJ_A026649_20220413T150756/IMG_DATA/R20m/T33XWJ_20220413T150759_AOT_20m.tif",
      "type": "image/tiff; application=geotiff; profile=cloud-optimized",
      "title": "Aerosol optical thickness (AOT)",
      "proj:shape": [
        5490,
        5490
      ],
      "proj:bbox": [
        499980.0,
        8790240.0,
        609780.0,
        8900040.0
      ],
      "proj:transform": [
        20.0,
        0.0,
        499980.0,
        0.0,
        -20.0,
        8900040.0
      ],
      "raster:bands": [
        {
          "nodata": 0,
          "data_type": "uint16",
          "bits_per_sample": 15,
          "spatial_resolution": 20,
          "scale": 0.001,
          "offset": 0
        }
      ],
      "roles": [
        "data"
      ]
    },
    "wvp": {
      "href": "/Users/kperham/projects/sentinel2/tests/data-files/S2B_MSIL2A_20220413T150759_N0400_R025_T33XWJ_20220414T082126.SAFE/GRANULE/L2A_T33XWJ_A026649_20220413T150756/IMG_DATA/R20m/T33XWJ_20220413T150759_WVP_20m.tif",
      "type": "image/tiff; application=geotiff; profile=cloud-optimized",
      "title": "Water vapour (WVP)",
      "proj:shape": [
        5490,
        5490
      ],
      "proj:bbox": [
        499980.0,
        8790240.0,
        609780.0,
        8900040.0
      ],
      "proj:transform": [
        20.0,
        0.0,
        499980.0,
        0.0,
        -20.0,
        8900040.0
      ],
      "raster:bands": [
        {
          "nodata": 0,
          "data_type": "uint16",
          "bits_per_sample": 15,
          "spatial_resolution": 20,
          "unit": "cm",
          "scale": 0.001,
          "offset": 0
        }
      ],
      "roles": [
        "data"
      ]
    },
    "visual_20m": {
      "href": "/Users/kperham/projects/sentinel2/tests/data-files/S2B_MSIL2A_20220413T150759_N0400_R025_T33XWJ_20220414T082126.SAFE/GRANULE/L2A_T33XWJ_A026649_20220413T150756/IMG_DATA/R20m/T33XWJ_20220413T150759_TCI_20m.tif",
      "type": "image/tiff; application=geotiff; profile=cloud-optimized",
      "title": "True color image",
      "eo:bands": [
        {
          "name": "red",
          "common_name": "red",
          "description": "Red (band 4)",
          "center_wavelength": 0.665,
          "full_width_half_max": 0.038
        },
        {
          "name": "green",
          "common_name": "green",
          "description": "Green (band 3)",
          "center_wavelength": 0.56,
          "full_width_half_max": 0.045
        },
        {
          "name": "blue",
          "common_name": "blue",
          "description": "Blue (band 2)",
          "center_wavelength": 0.49,
          "full_width_half_max": 0.098
        }
      ],
      "proj:shape": [
        5490,
        5490
      ],
      "proj:bbox": [
        499980.0,
        8790240.0,
        609780.0,
        8900040.0
      ],
      "proj:transform": [
        20.0,
        0.0,
        499980.0,
        0.0,
        -20.0,
        8900040.0
      ],
      "roles": [
        "visual"
      ]
    },
    "coastal": {
      "href": "/Users/kperham/projects/sentinel2/tests/data-files/S2B_MSIL2A_20220413T150759_N0400_R025_T33XWJ_20220414T082126.SAFE/GRANULE/L2A_T33XWJ_A026649_20220413T150756/IMG_DATA/R60m/T33XWJ_20220413T150759_B01_60m.tif",
      "type": "image/tiff; application=geotiff; profile=cloud-optimized",
      "title": "Coastal aerosol (band 1) - 60m",
      "eo:bands": [
        {
          "name": "coastal",
          "common_name": "coastal",
          "description": "Coastal aerosol (band 1)",
          "center_wavelength": 0.443,
          "full_width_half_max": 0.027
        }
      ],
      "gsd": 60,
      "proj:shape": [
        1830,
        1830
      ],
      "proj:bbox": [
        499980.0,
        8790240.0,
        609780.0,
        8900040.0
      ],
      "proj:transform": [
        60.0,
        0.0,
        499980.0,
        0.0,
        -60.0,
        8900040.0
      ],
      "raster:bands": [
        {
          "nodata": 0,
          "data_type": "uint16",
          "bits_per_sample": 15,
          "spatial_resolution": 60,
          "scale": 0.0001,
          "offset": -0.1
        }
      ],
      "roles": [
        "data"
      ]
    },
    "blue_60m": {
      "href": "/Users/kperham/projects/sentinel2/tests/data-files/S2B_MSIL2A_20220413T150759_N0400_R025_T33XWJ_20220414T082126.SAFE/GRANULE/L2A_T33XWJ_A026649_20220413T150756/IMG_DATA/R60m/T33XWJ_20220413T150759_B02_60m.tif",
      "type": "image/tiff; application=geotiff; profile=cloud-optimized",
      "title": "Blue (band 2) - 60m",
      "eo:bands": [
        {
          "name": "blue",
          "common_name": "blue",
          "description": "Blue (band 2)",
          "center_wavelength": 0.49,
          "full_width_half_max": 0.098
        }
      ],
      "proj:shape": [
        1830,
        1830
      ],
      "proj:bbox": [
        499980.0,
        8790240.0,
        609780.0,
        8900040.0
      ],
      "proj:transform": [
        60.0,
        0.0,
        499980.0,
        0.0,
        -60.0,
        8900040.0
      ],
      "raster:bands": [
        {
          "nodata": 0,
          "data_type": "uint16",
          "bits_per_sample": 15,
          "spatial_resolution": 60,
          "scale": 0.0001,
          "offset": -0.1
        }
      ],
      "roles": [
        "data"
      ]
    },
    "green_60m": {
      "href": "/Users/kperham/projects/sentinel2/tests/data-files/S2B_MSIL2A_20220413T150759_N0400_R025_T33XWJ_20220414T082126.SAFE/GRANULE/L2A_T33XWJ_A026649_20220413T150756/IMG_DATA/R60m/T33XWJ_20220413T150759_B03_60m.tif",
      "type": "image/tiff; application=geotiff; profile=cloud-optimized",
      "title": "Green (band 3) - 60m",
      "eo:bands": [
        {
          "name": "green",
          "common_name": "green",
          "description": "Green (band 3)",
          "center_wavelength": 0.56,
          "full_width_half_max": 0.045
        }
      ],
      "proj:shape": [
        1830,
        1830
      ],
      "proj:bbox": [
        499980.0,
        8790240.0,
        609780.0,
        8900040.0
      ],
      "proj:transform": [
        60.0,
        0.0,
        499980.0,
        0.0,
        -60.0,
        8900040.0
      ],
      "raster:bands": [
        {
          "nodata": 0,
          "data_type": "uint16",
          "bits_per_sample": 15,
          "spatial_resolution": 60,
          "scale": 0.0001,
          "offset": -0.1
        }
      ],
      "roles": [
        "data"
      ]
    },
    "red_60m": {
      "href": "/Users/kperham/projects/sentinel2/tests/data-files/S2B_MSIL2A_20220413T150759_N0400_R025_T33XWJ_20220414T082126.SAFE/GRANULE/L2A_T33XWJ_A026649_20220413T150756/IMG_DATA/R60m/T33XWJ_20220413T150759_B04_60m.tif",
      "type": "image/tiff; application=geotiff; profile=cloud-optimized",
      "title": "Red (band 4) - 60m",
      "eo:bands": [
        {
          "name": "red",
          "common_name": "red",
          "description": "Red (band 4)",
          "center_wavelength": 0.665,
          "full_width_half_max": 0.038
        }
      ],
      "proj:shape": [
        1830,
        1830
      ],
      "proj:bbox": [
        499980.0,
        8790240.0,
        609780.0,
        8900040.0
      ],
      "proj:transform": [
        60.0,
        0.0,
        499980.0,
        0.0,
        -60.0,
        8900040.0
      ],
      "raster:bands": [
        {
          "nodata": 0,
          "data_type": "uint16",
          "bits_per_sample": 15,
          "spatial_resolution": 60,
          "scale": 0.0001,
          "offset": -0.1
        }
      ],
      "roles": [
        "data"
      ]
    },
    "rededge1_60m": {
      "href": "/Users/kperham/projects/sentinel2/tests/data-files/S2B_MSIL2A_20220413T150759_N0400_R025_T33XWJ_20220414T082126.SAFE/GRANULE/L2A_T33XWJ_A026649_20220413T150756/IMG_DATA/R60m/T33XWJ_20220413T150759_B05_60m.tif",
      "type": "image/tiff; application=geotiff; profile=cloud-optimized",
      "title": "Red edge 1 (band 5) - 60m",
      "eo:bands": [
        {
          "name": "rededge1",
          "common_name": "rededge",
          "description": "Red edge 1 (band 5)",
          "center_wavelength": 0.704,
          "full_width_half_max": 0.019
        }
      ],
      "proj:shape": [
        1830,
        1830
      ],
      "proj:bbox": [
        499980.0,
        8790240.0,
        609780.0,
        8900040.0
      ],
      "proj:transform": [
        60.0,
        0.0,
        499980.0,
        0.0,
        -60.0,
        8900040.0
      ],
      "raster:bands": [
        {
          "nodata": 0,
          "data_type": "uint16",
          "bits_per_sample": 15,
          "spatial_resolution": 60,
          "scale": 0.0001,
          "offset": -0.1
        }
      ],
      "roles": [
        "data"
      ]
    },
    "rededge2_60m": {
      "href": "/Users/kperham/projects/sentinel2/tests/data-files/S2B_MSIL2A_20220413T150759_N0400_R025_T33XWJ_20220414T082126.SAFE/GRANULE/L2A_T33XWJ_A026649_20220413T150756/IMG_DATA/R60m/T33XWJ_20220413T150759_B06_60m.tif",
      "type": "image/tiff; application=geotiff; profile=cloud-optimized",
      "title": "Red edge 2 (band 6) - 60m",
      "eo:bands": [
        {
          "name": "rededge2",
          "common_name": "rededge",
          "description": "Red edge 2 (band 6)",
          "center_wavelength": 0.74,
          "full_width_half_max": 0.018
        }
      ],
      "proj:shape": [
        1830,
        1830
      ],
      "proj:bbox": [
        499980.0,
        8790240.0,
        609780.0,
        8900040.0
      ],
      "proj:transform": [
        60.0,
        0.0,
        499980.0,
        0.0,
        -60.0,
        8900040.0
      ],
      "raster:bands": [
        {
          "nodata": 0,
          "data_type": "uint16",
          "bits_per_sample": 15,
          "spatial_resolution": 60,
          "scale": 0.0001,
          "offset": -0.1
        }
      ],
      "roles": [
        "data"
      ]
    },
    "rededge3_60m": {
      "href": "/Users/kperham/projects/sentinel2/tests/data-files/S2B_MSIL2A_20220413T150759_N0400_R025_T33XWJ_20220414T082126.SAFE/GRANULE/L2A_T33XWJ_A026649_20220413T150756/IMG_DATA/R60m/T33XWJ_20220413T150759_B07_60m.tif",
      "type": "image/tiff; application=geotiff; profile=cloud-optimized",
      "title": "Red edge 3 (band 7) - 60m",
      "eo:bands": [
        {
          "name": "rededge3",
          "common_name": "rededge",
          "description": "Red edge 3 (band 7)",
          "center_wavelength": 0.783,
          "full_width_half_max": 0.028
        }
      ],
      "proj:shape": [
        1830,
        1830
      ],
      "proj:bbox": [
        499980.0,
        8790240.0,
        609780.0,
        8900040.0
      ],
      "proj:transform": [
        60.0,
        0.0,
        499980.0,
        0.0,
        -60.0,
        8900040.0
      ],
      "raster:bands": [
        {
          "nodata": 0,
          "data_type": "uint16",
          "bits_per_sample": 15,
          "spatial_resolution": 60,
          "scale": 0.0001,
          "offset": -0.1
        }
      ],
      "roles": [
        "data"
      ]
    },
    "nir08_60m": {
      "href": "/Users/kperham/projects/sentinel2/tests/data-files/S2B_MSIL2A_20220413T150759_N0400_R025_T33XWJ_20220414T082126.SAFE/GRANULE/L2A_T33XWJ_A026649_20220413T150756/IMG_DATA/R60m/T33XWJ_20220413T150759_B8A_60m.tif",
      "type": "image/tiff; application=geotiff; profile=cloud-optimized",
      "title": "NIR 2 (band 8A) - 60m",
      "eo:bands": [
        {
          "name": "nir08",
          "common_name": "nir08",
          "description": "NIR 2 (band 8A)",
          "center_wavelength": 0.865,
          "full_width_half_max": 0.033
        }
      ],
      "proj:shape": [
        1830,
        1830
      ],
      "proj:bbox": [
        499980.0,
        8790240.0,
        609780.0,
        8900040.0
      ],
      "proj:transform": [
        60.0,
        0.0,
        499980.0,
        0.0,
        -60.0,
        8900040.0
      ],
      "raster:bands": [
        {
          "nodata": 0,
          "data_type": "uint16",
          "bits_per_sample": 15,
          "spatial_resolution": 60,
          "scale": 0.0001,
          "offset": -0.1
        }
      ],
      "roles": [
        "data"
      ]
    },
    "nir09": {
      "href": "/Users/kperham/projects/sentinel2/tests/data-files/S2B_MSIL2A_20220413T150759_N0400_R025_T33XWJ_20220414T082126.SAFE/GRANULE/L2A_T33XWJ_A026649_20220413T150756/IMG_DATA/R60m/T33XWJ_20220413T150759_B09_60m.tif",
      "type": "image/tiff; application=geotiff; profile=cloud-optimized",
      "title": "NIR 3 (band 9) - 60m",
      "eo:bands": [
        {
          "name": "nir09",
          "common_name": "nir09",
          "description": "NIR 3 (band 9)",
          "center_wavelength": 0.945,
          "full_width_half_max": 0.026
        }
      ],
      "gsd": 60,
      "proj:shape": [
        1830,
        1830
      ],
      "proj:bbox": [
        499980.0,
        8790240.0,
        609780.0,
        8900040.0
      ],
      "proj:transform": [
        60.0,
        0.0,
        499980.0,
        0.0,
        -60.0,
        8900040.0
      ],
      "raster:bands": [
        {
          "nodata": 0,
          "data_type": "uint16",
          "bits_per_sample": 15,
          "spatial_resolution": 60,
          "scale": 0.0001,
          "offset": -0.1
        }
      ],
      "roles": [
        "data"
      ]
    },
    "swir16_60m": {
      "href": "/Users/kperham/projects/sentinel2/tests/data-files/S2B_MSIL2A_20220413T150759_N0400_R025_T33XWJ_20220414T082126.SAFE/GRANULE/L2A_T33XWJ_A026649_20220413T150756/IMG_DATA/R60m/T33XWJ_20220413T150759_B11_60m.tif",
      "type": "image/tiff; application=geotiff; profile=cloud-optimized",
      "title": "SWIR 1 (band 11) - 60m",
      "eo:bands": [
        {
          "name": "swir16",
          "common_name": "swir16",
          "description": "SWIR 1 (band 11)",
          "center_wavelength": 1.61,
          "full_width_half_max": 0.143
        }
      ],
      "proj:shape": [
        1830,
        1830
      ],
      "proj:bbox": [
        499980.0,
        8790240.0,
        609780.0,
        8900040.0
      ],
      "proj:transform": [
        60.0,
        0.0,
        499980.0,
        0.0,
        -60.0,
        8900040.0
      ],
      "raster:bands": [
        {
          "nodata": 0,
          "data_type": "uint16",
          "bits_per_sample": 15,
          "spatial_resolution": 60,
          "scale": 0.0001,
          "offset": -0.1
        }
      ],
      "roles": [
        "data"
      ]
    },
    "swir22_60m": {
      "href": "/Users/kperham/projects/sentinel2/tests/data-files/S2B_MSIL2A_20220413T150759_N0400_R025_T33XWJ_20220414T082126.SAFE/GRANULE/L2A_T33XWJ_A026649_20220413T150756/IMG_DATA/R60m/T33XWJ_20220413T150759_B12_60m.tif",
      "type": "image/tiff; application=geotiff; profile=cloud-optimized",
      "title": "SWIR 2 (band 12) - 60m",
      "eo:bands": [
        {
          "name": "swir22",
          "common_name": "swir22",
          "description": "SWIR 2 (band 12)",
          "center_wavelength": 2.19,
          "full_width_half_max": 0.242
        }
      ],
      "proj:shape": [
        1830,
        1830
      ],
      "proj:bbox": [
        499980.0,
        8790240.0,
        609780.0,
        8900040.0
      ],
      "proj:transform": [
        60.0,
        0.0,
        499980.0,
        0.0,
        -60.0,
        8900040.0
      ],
      "raster:bands": [
        {
          "nodata": 0,
          "data_type": "uint16",
          "bits_per_sample": 15,
          "spatial_resolution": 60,
          "scale": 0.0001,
          "offset": -0.1
        }
      ],
      "roles": [
        "data"
      ]
    },
    "scl_60m": {
      "href": "/Users/kperham/projects/sentinel2/tests/data-files/S2B_MSIL2A_20220413T150759_N0400_R025_T33XWJ_20220414T082126.SAFE/GRANULE/L2A_T33XWJ_A026649_20220413T150756/IMG_DATA/R60m/T33XWJ_20220413T150759_SCL_60m.tif",
      "type": "image/tiff; application=geotiff; profile=cloud-optimized",
      "title": "Scene classification map (SCL)",
      "proj:shape": [
        1830,
        1830
      ],
      "proj:bbox": [
        499980.0,
        8790240.0,
        609780.0,
        8900040.0
      ],
      "proj:transform": [
        60.0,
        0.0,
        499980.0,
        0.0,
        -60.0,
        8900040.0
      ],
      "raster:bands": [
        {
          "nodata": 0,
          "data_type": "uint8",
          "spatial_resolution": 60
        }
      ],
      "roles": [
        "data"
      ]
    },
    "aot_60m": {
      "href": "/Users/kperham/projects/sentinel2/tests/data-files/S2B_MSIL2A_20220413T150759_N0400_R025_T33XWJ_20220414T082126.SAFE/GRANULE/L2A_T33XWJ_A026649_20220413T150756/IMG_DATA/R60m/T33XWJ_20220413T150759_AOT_60m.tif",
      "type": "image/tiff; application=geotiff; profile=cloud-optimized",
      "title": "Aerosol optical thickness (AOT)",
      "proj:shape": [
        1830,
        1830
      ],
      "proj:bbox": [
        499980.0,
        8790240.0,
        609780.0,
        8900040.0
      ],
      "proj:transform": [
        60.0,
        0.0,
        499980.0,
        0.0,
        -60.0,
        8900040.0
      ],
      "raster:bands": [
        {
          "nodata": 0,
          "data_type": "uint16",
          "bits_per_sample": 15,
          "spatial_resolution": 60,
          "scale": 0.001,
          "offset": 0
        }
      ],
      "roles": [
        "data"
      ]
    },
    "wvp_60m": {
      "href": "/Users/kperham/projects/sentinel2/tests/data-files/S2B_MSIL2A_20220413T150759_N0400_R025_T33XWJ_20220414T082126.SAFE/GRANULE/L2A_T33XWJ_A026649_20220413T150756/IMG_DATA/R60m/T33XWJ_20220413T150759_WVP_60m.tif",
      "type": "image/tiff; application=geotiff; profile=cloud-optimized",
      "title": "Water vapour (WVP)",
      "proj:shape": [
        1830,
        1830
      ],
      "proj:bbox": [
        499980.0,
        8790240.0,
        609780.0,
        8900040.0
      ],
      "proj:transform": [
        60.0,
        0.0,
        499980.0,
        0.0,
        -60.0,
        8900040.0
      ],
      "raster:bands": [
        {
          "nodata": 0,
          "data_type": "uint16",
          "bits_per_sample": 15,
          "spatial_resolution": 60,
          "unit": "cm",
          "scale": 0.001,
          "offset": 0
        }
      ],
      "roles": [
        "data"
      ]
    },
    "visual_60m": {
      "href": "/Users/kperham/projects/sentinel2/tests/data-files/S2B_MSIL2A_20220413T150759_N0400_R025_T33XWJ_20220414T082126.SAFE/GRANULE/L2A_T33XWJ_A026649_20220413T150756/IMG_DATA/R60m/T33XWJ_20220413T150759_TCI_60m.tif",
      "type": "image/tiff; application=geotiff; profile=cloud-optimized",
      "title": "True color image",
      "eo:bands": [
        {
          "name": "red",
          "common_name": "red",
          "description": "Red (band 4)",
          "center_wavelength": 0.665,
          "full_width_half_max": 0.038
        },
        {
          "name": "green",
          "common_name": "green",
          "description": "Green (band 3)",
          "center_wavelength": 0.56,
          "full_width_half_max": 0.045
        },
        {
          "name": "blue",
          "common_name": "blue",
          "description": "Blue (band 2)",
          "center_wavelength": 0.49,
          "full_width_half_max": 0.098
        }
      ],
      "proj:shape": [
        1830,
        1830
      ],
      "proj:bbox": [
        499980.0,
        8790240.0,
        609780.0,
        8900040.0
      ],
      "proj:transform": [
        60.0,
        0.0,
        499980.0,
        0.0,
        -60.0,
        8900040.0
      ],
      "roles": [
        "visual"
      ]
    },
    "blue": {
      "href": "/Users/kperham/projects/sentinel2/tests/data-files/S2B_MSIL2A_20220413T150759_N0400_R025_T33XWJ_20220414T082126.SAFE/GRANULE/L2A_T33XWJ_A026649_20220413T150756/IMG_DATA/R10m/T33XWJ_20220413T150759_B02_10m.tif",
      "type": "image/tiff; application=geotiff; profile=cloud-optimized",
      "title": "Blue (band 2) - 10m",
      "eo:bands": [
        {
          "name": "blue",
          "common_name": "blue",
          "description": "Blue (band 2)",
          "center_wavelength": 0.49,
          "full_width_half_max": 0.098
        }
      ],
      "gsd": 10,
      "proj:shape": [
        10980,
        10980
      ],
      "proj:bbox": [
        499980.0,
        8790240.0,
        609780.0,
        8900040.0
      ],
      "proj:transform": [
        10.0,
        0.0,
        499980.0,
        0.0,
        -10.0,
        8900040.0
      ],
      "raster:bands": [
        {
          "nodata": 0,
          "data_type": "uint16",
          "bits_per_sample": 15,
          "spatial_resolution": 10,
          "scale": 0.0001,
          "offset": -0.1
        }
      ],
      "roles": [
        "data"
      ]
    },
    "green": {
      "href": "/Users/kperham/projects/sentinel2/tests/data-files/S2B_MSIL2A_20220413T150759_N0400_R025_T33XWJ_20220414T082126.SAFE/GRANULE/L2A_T33XWJ_A026649_20220413T150756/IMG_DATA/R10m/T33XWJ_20220413T150759_B03_10m.tif",
      "type": "image/tiff; application=geotiff; profile=cloud-optimized",
      "title": "Green (band 3) - 10m",
      "eo:bands": [
        {
          "name": "green",
          "common_name": "green",
          "description": "Green (band 3)",
          "center_wavelength": 0.56,
          "full_width_half_max": 0.045
        }
      ],
      "gsd": 10,
      "proj:shape": [
        10980,
        10980
      ],
      "proj:bbox": [
        499980.0,
        8790240.0,
        609780.0,
        8900040.0
      ],
      "proj:transform": [
        10.0,
        0.0,
        499980.0,
        0.0,
        -10.0,
        8900040.0
      ],
      "raster:bands": [
        {
          "nodata": 0,
          "data_type": "uint16",
          "bits_per_sample": 15,
          "spatial_resolution": 10,
          "scale": 0.0001,
          "offset": -0.1
        }
      ],
      "roles": [
        "data"
      ]
    },
    "red": {
      "href": "/Users/kperham/projects/sentinel2/tests/data-files/S2B_MSIL2A_20220413T150759_N0400_R025_T33XWJ_20220414T082126.SAFE/GRANULE/L2A_T33XWJ_A026649_20220413T150756/IMG_DATA/R10m/T33XWJ_20220413T150759_B04_10m.tif",
      "type": "image/tiff; application=geotiff; profile=cloud-optimized",
      "title": "Red (band 4) - 10m",
      "eo:bands": [
        {
          "name": "red",
          "common_name": "red",
          "description": "Red (band 4)",
          "center_wavelength": 0.665,
          "full_width_half_max": 0.038
        }
      ],
      "gsd": 10,
      "proj:shape": [
        10980,
        10980
      ],
      "proj:bbox": [
        499980.0,
        8790240.0,
        609780.0,
        8900040.0
      ],
      "proj:transform": [
        10.0,
        0.0,
        499980.0,
        0.0,
        -10.0,
        8900040.0
      ],
      "raster:bands": [
        {
          "nodata": 0,
          "data_type": "uint16",
          "bits_per_sample": 15,
          "spatial_resolution": 10,
          "scale": 0.0001,
          "offset": -0.1
        }
      ],
      "roles": [
        "data"
      ]
    },
    "nir": {
      "href": "/Users/kperham/projects/sentinel2/tests/data-files/S2B_MSIL2A_20220413T150759_N0400_R025_T33XWJ_20220414T082126.SAFE/GRANULE/L2A_T33XWJ_A026649_20220413T150756/IMG_DATA/R10m/T33XWJ_20220413T150759_B08_10m.tif",
      "type": "image/tiff; application=geotiff; profile=cloud-optimized",
      "title": "NIR 1 (band 8) - 10m",
      "eo:bands": [
        {
          "name": "nir",
          "common_name": "nir",
          "description": "NIR 1 (band 8)",
          "center_wavelength": 0.842,
          "full_width_half_max": 0.145
        }
      ],
      "gsd": 10,
      "proj:shape": [
        10980,
        10980
      ],
      "proj:bbox": [
        499980.0,
        8790240.0,
        609780.0,
        8900040.0
      ],
      "proj:transform": [
        10.0,
        0.0,
        499980.0,
        0.0,
        -10.0,
        8900040.0
      ],
      "raster:bands": [
        {
          "nodata": 0,
          "data_type": "uint16",
          "bits_per_sample": 15,
          "spatial_resolution": 10,
          "scale": 0.0001,
          "offset": -0.1
        }
      ],
      "roles": [
        "data"
      ]
    },
    "aot_10m": {
      "href": "/Users/kperham/projects/sentinel2/tests/data-files/S2B_MSIL2A_20220413T150759_N0400_R025_T33XWJ_20220414T082126.SAFE/GRANULE/L2A_T33XWJ_A026649_20220413T150756/IMG_DATA/R10m/T33XWJ_20220413T150759_AOT_10m.tif",
      "type": "image/tiff; application=geotiff; profile=cloud-optimized",
      "title": "Aerosol optical thickness (AOT)",
      "proj:shape": [
        10980,
        10980
      ],
      "proj:bbox": [
        499980.0,
        8790240.0,
        609780.0,
        8900040.0
      ],
      "proj:transform": [
        10.0,
        0.0,
        499980.0,
        0.0,
        -10.0,
        8900040.0
      ],
      "raster:bands": [
        {
          "nodata": 0,
          "data_type": "uint16",
          "bits_per_sample": 15,
          "spatial_resolution": 10,
          "scale": 0.001,
          "offset": 0
        }
      ],
      "roles": [
        "data"
      ]
    },
    "wvp_10m": {
      "href": "/Users/kperham/projects/sentinel2/tests/data-files/S2B_MSIL2A_20220413T150759_N0400_R025_T33XWJ_20220414T082126.SAFE/GRANULE/L2A_T33XWJ_A026649_20220413T150756/IMG_DATA/R10m/T33XWJ_20220413T150759_WVP_10m.tif",
      "type": "image/tiff; application=geotiff; profile=cloud-optimized",
      "title": "Water vapour (WVP)",
      "proj:shape": [
        10980,
        10980
      ],
      "proj:bbox": [
        499980.0,
        8790240.0,
        609780.0,
        8900040.0
      ],
      "proj:transform": [
        10.0,
        0.0,
        499980.0,
        0.0,
        -10.0,
        8900040.0
      ],
      "raster:bands": [
        {
          "nodata": 0,
          "data_type": "uint16",
          "bits_per_sample": 15,
          "spatial_resolution": 10,
          "unit": "cm",
          "scale": 0.001,
          "offset": 0
        }
      ],
      "roles": [
        "data"
      ]
    },
    "visual": {
      "href": "/Users/kperham/projects/sentinel2/tests/data-files/S2B_MSIL2A_20220413T150759_N0400_R025_T33XWJ_20220414T082126.SAFE/GRANULE/L2A_T33XWJ_A026649_20220413T150756/IMG_DATA/R10m/T33XWJ_20220413T150759_TCI_10m.tif",
      "type": "image/tiff; application=geotiff; profile=cloud-optimized",
      "title": "True color image",
      "eo:bands": [
        {
          "name": "red",
          "common_name": "red",
          "description": "Red (band 4)",
          "center_wavelength": 0.665,
          "full_width_half_max": 0.038
        },
        {
          "name": "green",
          "common_name": "green",
          "description": "Green (band 3)",
          "center_wavelength": 0.56,
          "full_width_half_max": 0.045
        },
        {
          "name": "blue",
          "common_name": "blue",
          "description": "Blue (band 2)",
          "center_wavelength": 0.49,
          "full_width_half_max": 0.098
        }
      ],
      "proj:shape": [
        10980,
        10980
      ],
      "proj:bbox": [
        499980.0,
        8790240.0,
        609780.0,
        8900040.0
      ],
      "proj:transform": [
        10.0,
        0.0,
        499980.0,
        0.0,
        -10.0,
        8900040.0
      ],
      "roles": [
        "visual"
      ]
    },
    "safe_manifest": {
      "href": "/Users/kperham/projects/sentinel2/tests/data-files/S2B_MSIL2A_20220413T150759_N0400_R025_T33XWJ_20220414T082126.SAFE/manifest.safe",
      "type": "application/xml",
      "roles": [
        "metadata"
      ]
    },
    "product_metadata": {
      "href": "/Users/kperham/projects/sentinel2/tests/data-files/S2B_MSIL2A_20220413T150759_N0400_R025_T33XWJ_20220414T082126.SAFE/MTD_MSIL2A.xml",
      "type": "application/xml",
      "roles": [
        "metadata"
      ]
    },
    "granule_metadata": {
      "href": "/Users/kperham/projects/sentinel2/tests/data-files/S2B_MSIL2A_20220413T150759_N0400_R025_T33XWJ_20220414T082126.SAFE/GRANULE/L2A_T33XWJ_A026649_20220413T150756/MTD_TL.xml",
      "type": "application/xml",
      "roles": [
        "metadata"
      ]
    },
    "inspire_metadata": {
      "href": "/Users/kperham/projects/sentinel2/tests/data-files/S2B_MSIL2A_20220413T150759_N0400_R025_T33XWJ_20220414T082126.SAFE/INSPIRE.xml",
      "type": "application/xml",
      "roles": [
        "metadata"
      ]
    },
    "datastrip_metadata": {
      "href": "/Users/kperham/projects/sentinel2/tests/data-files/S2B_MSIL2A_20220413T150759_N0400_R025_T33XWJ_20220414T082126.SAFE/DATASTRIP/DS_ESRI_20220414T082127_S20220413T150756/MTD_DS.xml",
      "type": "application/xml",
      "roles": [
        "metadata"
      ]
    },
    "preview": {
      "href": "/Users/kperham/projects/sentinel2/tests/data-files/S2B_MSIL2A_20220413T150759_N0400_R025_T33XWJ_20220414T082126.SAFE/GRANULE/L2A_T33XWJ_A026649_20220413T150756/QI_DATA/T33XWJ_20220413T150759_PVI.tif",
      "type": "image/tiff; application=geotiff; profile=cloud-optimized",
      "roles": [
        "thumbnail"
      ]
    }
  },
  "bbox": [
    14.998951147316966,
    80.10986307013093,
    17.7331712786673,
    80.16533661794836
  ],
  "stac_extensions": [
    "https://stac-extensions.github.io/eo/v1.0.0/schema.json",
    "https://stac-extensions.github.io/sat/v1.0.0/schema.json",
    "https://stac-extensions.github.io/projection/v1.0.0/schema.json",
    "https://stac-extensions.github.io/mgrs/v1.0.0/schema.json",
    "https://stac-extensions.github.io/grid/v1.0.0/schema.json",
    "https://stac-extensions.github.io/view/v1.0.0/schema.json"
  ]
}<|MERGE_RESOLUTION|>--- conflicted
+++ resolved
@@ -93,15 +93,6 @@
     {
       "rel": "license",
       "href": "https://sentinel.esa.int/documents/247904/690755/Sentinel_Data_Legal_Notice"
-    },
-    {
-      "rel": "self",
-<<<<<<< HEAD
-      "href": "/var/folders/_r/948mypx50hq04qshn5700hqr0000gn/T/tmpelosm9_0/S2B_MSIL2A_20220413T150759_R025_T33XWJ_20220414T082126.json",
-=======
-      "href": "/var/folders/_r/948mypx50hq04qshn5700hqr0000gn/T/tmpalm9ngv4/S2B_MSIL2A_20220413T150759_R025_T33XWJ_20220414T082126.json",
->>>>>>> 60d1371e
-      "type": "application/json"
     }
   ],
   "assets": {
