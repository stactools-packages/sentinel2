{
  "type": "Feature",
  "stac_version": "1.0.0",
  "id": "S2A_OPER_MSI_L2A_TL_SGS__20181231T210250_A018414_T10SDG",
  "properties": {
<<<<<<< HEAD
    "created": "2023-11-17T02:42:27.106713Z",
=======
    "created": "2023-11-17T18:14:51.627757Z",
>>>>>>> 57839672
    "providers": [
      {
        "name": "ESA",
        "roles": [
          "producer",
          "processor",
          "licensor"
        ],
        "url": "https://earth.esa.int/web/guest/home"
      }
    ],
    "platform": "sentinel-2a",
    "constellation": "sentinel-2",
    "instruments": [
      "msi"
    ],
    "eo:cloud_cover": 2.779036,
    "proj:epsg": 32610,
    "proj:centroid": {
      "lat": 37.42015,
      "lon": -123.26376
    },
    "mgrs:utm_zone": 10,
    "mgrs:latitude_band": "S",
    "mgrs:grid_square": "DG",
    "grid:code": "MGRS-10SDG",
    "view:azimuth": 104.53625861291239,
    "view:incidence_angle": 9.246039496241822,
    "view:sun_azimuth": 161.105709274255,
    "view:sun_elevation": 27.099070943431997,
    "s2:tile_id": "S2A_OPER_MSI_L2A_TL_SGS__20181231T210250_A018414_T10SDG_N02.11",
    "s2:degraded_msi_data_percentage": 0.0,
    "s2:nodata_pixel_percentage": 40.422097,
    "s2:saturated_defective_pixel_percentage": 0.0,
    "s2:dark_features_percentage": 0.000769,
    "s2:cloud_shadow_percentage": 0.0,
    "s2:vegetation_percentage": 0.000741,
    "s2:not_vegetated_percentage": 0.002829,
    "s2:water_percentage": 97.216278,
    "s2:unclassified_percentage": 0.00034,
    "s2:medium_proba_clouds_percentage": 0.001637,
    "s2:high_proba_clouds_percentage": 0.000457,
    "s2:thin_cirrus_percentage": 2.776942,
    "s2:snow_ice_percentage": 0.0,
    "s2:product_type": "S2MSI2A",
    "s2:processing_baseline": "02.11",
    "datetime": "2018-12-31T19:04:06.567000Z"
  },
  "geometry": {
    "type": "Polygon",
    "coordinates": [
      [
        [
          -123.77120008096219,
          36.95538583284048
        ],
        [
          -122.89037933316479,
          36.957839512410274
        ],
        [
          -122.88892538947995,
          37.94752813015373
        ],
        [
          -123.4859822086021,
          37.946576907174055
        ],
        [
          -123.77120008096219,
          36.95538583284048
        ]
      ]
    ]
  },
  "links": [
    {
      "rel": "license",
      "href": "https://sentinel.esa.int/documents/247904/690755/Sentinel_Data_Legal_Notice"
    }
  ],
  "assets": {
    "thumbnail": {
      "href": "./preview.jpg",
      "type": "image/jpeg",
      "title": "Thumbnail image",
      "roles": [
        "thumbnail"
      ]
    },
    "red": {
      "href": "./R10m/B04.jp2",
      "type": "image/jp2",
      "title": "Red - 10m",
      "eo:bands": [
        {
          "name": "B04",
          "common_name": "red",
          "center_wavelength": 0.665,
          "full_width_half_max": 0.038
        }
      ],
      "gsd": 10,
      "proj:shape": [
        10980,
        10980
      ],
      "proj:bbox": [
        399960.0,
        4090200.0,
        509760.0,
        4200000.0
      ],
      "proj:transform": [
        10.0,
        0.0,
        399960.0,
        0.0,
        -10.0,
        4200000.0
      ],
      "raster:bands": [
        {
          "nodata": 0,
          "data_type": "uint16",
          "spatial_resolution": 10,
          "scale": 0.0001,
          "offset": 0
        }
      ],
      "roles": [
        "data",
        "reflectance"
      ]
    },
    "green": {
      "href": "./R10m/B03.jp2",
      "type": "image/jp2",
      "title": "Green - 10m",
      "eo:bands": [
        {
          "name": "B03",
          "common_name": "green",
          "center_wavelength": 0.56,
          "full_width_half_max": 0.045
        }
      ],
      "gsd": 10,
      "proj:shape": [
        10980,
        10980
      ],
      "proj:bbox": [
        399960.0,
        4090200.0,
        509760.0,
        4200000.0
      ],
      "proj:transform": [
        10.0,
        0.0,
        399960.0,
        0.0,
        -10.0,
        4200000.0
      ],
      "raster:bands": [
        {
          "nodata": 0,
          "data_type": "uint16",
          "spatial_resolution": 10,
          "scale": 0.0001,
          "offset": 0
        }
      ],
      "roles": [
        "data",
        "reflectance"
      ]
    },
    "blue": {
      "href": "./R10m/B02.jp2",
      "type": "image/jp2",
      "title": "Blue - 10m",
      "eo:bands": [
        {
          "name": "B02",
          "common_name": "blue",
          "center_wavelength": 0.49,
          "full_width_half_max": 0.098
        }
      ],
      "gsd": 10,
      "proj:shape": [
        10980,
        10980
      ],
      "proj:bbox": [
        399960.0,
        4090200.0,
        509760.0,
        4200000.0
      ],
      "proj:transform": [
        10.0,
        0.0,
        399960.0,
        0.0,
        -10.0,
        4200000.0
      ],
      "raster:bands": [
        {
          "nodata": 0,
          "data_type": "uint16",
          "spatial_resolution": 10,
          "scale": 0.0001,
          "offset": 0
        }
      ],
      "roles": [
        "data",
        "reflectance"
      ]
    },
    "wvp_10m": {
      "href": "./R10m/WVP.jp2",
      "type": "image/jp2",
      "title": "Water Vapour (WVP)",
      "gsd": 10,
      "proj:shape": [
        10980,
        10980
      ],
      "proj:bbox": [
        399960.0,
        4090200.0,
        509760.0,
        4200000.0
      ],
      "proj:transform": [
        10.0,
        0.0,
        399960.0,
        0.0,
        -10.0,
        4200000.0
      ],
      "raster:bands": [
        {
          "nodata": 0,
          "data_type": "uint16",
          "spatial_resolution": 10,
          "unit": "cm",
          "scale": 0.001,
          "offset": 0
        }
      ],
      "roles": [
        "data",
        "reflectance"
      ]
    },
    "aot_10m": {
      "href": "./R10m/AOT.jp2",
      "type": "image/jp2",
      "title": "Aerosol optical thickness (AOT)",
      "gsd": 10,
      "proj:shape": [
        10980,
        10980
      ],
      "proj:bbox": [
        399960.0,
        4090200.0,
        509760.0,
        4200000.0
      ],
      "proj:transform": [
        10.0,
        0.0,
        399960.0,
        0.0,
        -10.0,
        4200000.0
      ],
      "raster:bands": [
        {
          "nodata": 0,
          "data_type": "uint16",
          "spatial_resolution": 10,
          "scale": 0.001,
          "offset": 0
        }
      ],
      "roles": [
        "data",
        "reflectance"
      ]
    },
    "visual": {
      "href": "./R10m/TCI.jp2",
      "type": "image/jp2",
      "title": "True color image",
      "eo:bands": [
        {
          "name": "B04",
          "common_name": "red",
          "center_wavelength": 0.665,
          "full_width_half_max": 0.038
        },
        {
          "name": "B03",
          "common_name": "green",
          "center_wavelength": 0.56,
          "full_width_half_max": 0.045
        },
        {
          "name": "B02",
          "common_name": "blue",
          "center_wavelength": 0.49,
          "full_width_half_max": 0.098
        }
      ],
      "gsd": 10,
      "proj:shape": [
        10980,
        10980
      ],
      "proj:bbox": [
        399960.0,
        4090200.0,
        509760.0,
        4200000.0
      ],
      "proj:transform": [
        10.0,
        0.0,
        399960.0,
        0.0,
        -10.0,
        4200000.0
      ],
      "roles": [
        "visual"
      ]
    },
    "nir": {
      "href": "./R10m/B08.jp2",
      "type": "image/jp2",
      "title": "NIR 1 - 10m",
      "eo:bands": [
        {
          "name": "B08",
          "common_name": "nir",
          "center_wavelength": 0.842,
          "full_width_half_max": 0.145
        }
      ],
      "gsd": 10,
      "proj:shape": [
        10980,
        10980
      ],
      "proj:bbox": [
        399960.0,
        4090200.0,
        509760.0,
        4200000.0
      ],
      "proj:transform": [
        10.0,
        0.0,
        399960.0,
        0.0,
        -10.0,
        4200000.0
      ],
      "raster:bands": [
        {
          "nodata": 0,
          "data_type": "uint16",
          "spatial_resolution": 10,
          "scale": 0.0001,
          "offset": 0
        }
      ],
      "roles": [
        "data",
        "reflectance"
      ]
    },
    "swir22": {
      "href": "./R20m/B12.jp2",
      "type": "image/jp2",
<<<<<<< HEAD
      "title": "SWIR 2.2um - 20m",
=======
      "title": "SWIR 2.2\u03bcm - 20m",
      "view:azimuth": 105.032044110384,
      "view:incidence_angle": 9.29659647868938,
>>>>>>> 57839672
      "eo:bands": [
        {
          "name": "B12",
          "common_name": "swir22",
          "center_wavelength": 2.19,
          "full_width_half_max": 0.242
        }
      ],
      "gsd": 20,
      "proj:shape": [
        5490,
        5490
      ],
      "proj:bbox": [
        399960.0,
        4090200.0,
        509760.0,
        4200000.0
      ],
      "proj:transform": [
        20.0,
        0.0,
        399960.0,
        0.0,
        -20.0,
        4200000.0
      ],
      "raster:bands": [
        {
          "nodata": 0,
          "data_type": "uint16",
          "spatial_resolution": 20,
          "scale": 0.0001,
          "offset": 0
        }
      ],
      "roles": [
        "data",
        "reflectance"
      ]
    },
    "rededge2": {
      "href": "./R20m/B06.jp2",
      "type": "image/jp2",
      "title": "Red Edge 2 - 20m",
      "eo:bands": [
        {
          "name": "B06",
          "common_name": "rededge",
          "center_wavelength": 0.74,
          "full_width_half_max": 0.018
        }
      ],
      "gsd": 20,
      "proj:shape": [
        5490,
        5490
      ],
      "proj:bbox": [
        399960.0,
        4090200.0,
        509760.0,
        4200000.0
      ],
      "proj:transform": [
        20.0,
        0.0,
        399960.0,
        0.0,
        -20.0,
        4200000.0
      ],
      "raster:bands": [
        {
          "nodata": 0,
          "data_type": "uint16",
          "spatial_resolution": 20,
          "scale": 0.0001,
          "offset": 0
        }
      ],
      "roles": [
        "data",
        "reflectance"
      ]
    },
    "rededge3": {
      "href": "./R20m/B07.jp2",
      "type": "image/jp2",
      "title": "Red Edge 3 - 20m",
      "eo:bands": [
        {
          "name": "B07",
          "common_name": "rededge",
          "center_wavelength": 0.783,
          "full_width_half_max": 0.028
        }
      ],
      "gsd": 20,
      "proj:shape": [
        5490,
        5490
      ],
      "proj:bbox": [
        399960.0,
        4090200.0,
        509760.0,
        4200000.0
      ],
      "proj:transform": [
        20.0,
        0.0,
        399960.0,
        0.0,
        -20.0,
        4200000.0
      ],
      "raster:bands": [
        {
          "nodata": 0,
          "data_type": "uint16",
          "spatial_resolution": 20,
          "scale": 0.0001,
          "offset": 0
        }
      ],
      "roles": [
        "data",
        "reflectance"
      ]
    },
    "rededge1": {
      "href": "./R20m/B05.jp2",
      "type": "image/jp2",
      "title": "Red Edge 1 - 20m",
      "eo:bands": [
        {
          "name": "B05",
          "common_name": "rededge",
          "center_wavelength": 0.704,
          "full_width_half_max": 0.019
        }
      ],
      "gsd": 20,
      "proj:shape": [
        5490,
        5490
      ],
      "proj:bbox": [
        399960.0,
        4090200.0,
        509760.0,
        4200000.0
      ],
      "proj:transform": [
        20.0,
        0.0,
        399960.0,
        0.0,
        -20.0,
        4200000.0
      ],
      "raster:bands": [
        {
          "nodata": 0,
          "data_type": "uint16",
          "spatial_resolution": 20,
          "scale": 0.0001,
          "offset": 0
        }
      ],
      "roles": [
        "data",
        "reflectance"
      ]
    },
    "swir16": {
      "href": "./R20m/B11.jp2",
      "type": "image/jp2",
<<<<<<< HEAD
      "title": "SWIR 1.6um - 20m",
=======
      "title": "SWIR 1.6\u03bcm - 20m",
      "view:azimuth": 104.635075782653,
      "view:incidence_angle": 9.23831368292313,
>>>>>>> 57839672
      "eo:bands": [
        {
          "name": "B11",
          "common_name": "swir16",
          "center_wavelength": 1.61,
          "full_width_half_max": 0.143
        }
      ],
      "gsd": 20,
      "proj:shape": [
        5490,
        5490
      ],
      "proj:bbox": [
        399960.0,
        4090200.0,
        509760.0,
        4200000.0
      ],
      "proj:transform": [
        20.0,
        0.0,
        399960.0,
        0.0,
        -20.0,
        4200000.0
      ],
      "raster:bands": [
        {
          "nodata": 0,
          "data_type": "uint16",
          "spatial_resolution": 20,
          "scale": 0.0001,
          "offset": 0
        }
      ],
      "roles": [
        "data",
        "reflectance"
      ]
    },
    "red_20m": {
      "href": "./R20m/B04.jp2",
      "type": "image/jp2",
      "title": "Red - 20m",
      "eo:bands": [
        {
          "name": "B04",
          "common_name": "red",
          "center_wavelength": 0.665,
          "full_width_half_max": 0.038
        }
      ],
      "proj:shape": [
        5490,
        5490
      ],
      "proj:bbox": [
        399960.0,
        4090200.0,
        509760.0,
        4200000.0
      ],
      "proj:transform": [
        20.0,
        0.0,
        399960.0,
        0.0,
        -20.0,
        4200000.0
      ],
      "raster:bands": [
        {
          "nodata": 0,
          "data_type": "uint16",
          "spatial_resolution": 20,
          "scale": 0.0001,
          "offset": 0
        }
      ],
      "roles": [
        "data",
        "reflectance"
      ]
    },
    "green_20m": {
      "href": "./R20m/B03.jp2",
      "type": "image/jp2",
      "title": "Green - 20m",
      "eo:bands": [
        {
          "name": "B03",
          "common_name": "green",
          "center_wavelength": 0.56,
          "full_width_half_max": 0.045
        }
      ],
      "proj:shape": [
        5490,
        5490
      ],
      "proj:bbox": [
        399960.0,
        4090200.0,
        509760.0,
        4200000.0
      ],
      "proj:transform": [
        20.0,
        0.0,
        399960.0,
        0.0,
        -20.0,
        4200000.0
      ],
      "raster:bands": [
        {
          "nodata": 0,
          "data_type": "uint16",
          "spatial_resolution": 20,
          "scale": 0.0001,
          "offset": 0
        }
      ],
      "roles": [
        "data",
        "reflectance"
      ]
    },
    "blue_20m": {
      "href": "./R20m/B02.jp2",
      "type": "image/jp2",
      "title": "Blue - 20m",
      "eo:bands": [
        {
          "name": "B02",
          "common_name": "blue",
          "center_wavelength": 0.49,
          "full_width_half_max": 0.098
        }
      ],
      "proj:shape": [
        5490,
        5490
      ],
      "proj:bbox": [
        399960.0,
        4090200.0,
        509760.0,
        4200000.0
      ],
      "proj:transform": [
        20.0,
        0.0,
        399960.0,
        0.0,
        -20.0,
        4200000.0
      ],
      "raster:bands": [
        {
          "nodata": 0,
          "data_type": "uint16",
          "spatial_resolution": 20,
          "scale": 0.0001,
          "offset": 0
        }
      ],
      "roles": [
        "data",
        "reflectance"
      ]
    },
    "wvp": {
      "href": "./R20m/WVP.jp2",
      "type": "image/jp2",
      "title": "Water Vapour (WVP)",
      "gsd": 20,
      "proj:shape": [
        5490,
        5490
      ],
      "proj:bbox": [
        399960.0,
        4090200.0,
        509760.0,
        4200000.0
      ],
      "proj:transform": [
        20.0,
        0.0,
        399960.0,
        0.0,
        -20.0,
        4200000.0
      ],
      "raster:bands": [
        {
          "nodata": 0,
          "data_type": "uint16",
          "spatial_resolution": 20,
          "unit": "cm",
          "scale": 0.001,
          "offset": 0
        }
      ],
      "roles": [
        "data",
        "reflectance"
      ]
    },
    "nir08": {
      "href": "./R20m/B8A.jp2",
      "type": "image/jp2",
      "title": "NIR 2 - 20m",
      "eo:bands": [
        {
          "name": "B8A",
          "common_name": "nir08",
          "center_wavelength": 0.865,
          "full_width_half_max": 0.033
        }
      ],
      "gsd": 20,
      "proj:shape": [
        5490,
        5490
      ],
      "proj:bbox": [
        399960.0,
        4090200.0,
        509760.0,
        4200000.0
      ],
      "proj:transform": [
        20.0,
        0.0,
        399960.0,
        0.0,
        -20.0,
        4200000.0
      ],
      "raster:bands": [
        {
          "nodata": 0,
          "data_type": "uint16",
          "spatial_resolution": 20,
          "scale": 0.0001,
          "offset": 0
        }
      ],
      "roles": [
        "data",
        "reflectance"
      ]
    },
    "scl": {
      "href": "./R20m/SCL.jp2",
      "type": "image/jp2",
      "title": "Scene classification map (SCL)",
      "gsd": 20,
      "proj:shape": [
        5490,
        5490
      ],
      "proj:bbox": [
        399960.0,
        4090200.0,
        509760.0,
        4200000.0
      ],
      "proj:transform": [
        20.0,
        0.0,
        399960.0,
        0.0,
        -20.0,
        4200000.0
      ],
      "raster:bands": [
        {
          "nodata": 0,
          "data_type": "uint8",
          "spatial_resolution": 20
        }
      ],
      "roles": [
        "data",
        "reflectance"
      ]
    },
    "aot": {
      "href": "./R20m/AOT.jp2",
      "type": "image/jp2",
      "title": "Aerosol optical thickness (AOT)",
      "gsd": 20,
      "proj:shape": [
        5490,
        5490
      ],
      "proj:bbox": [
        399960.0,
        4090200.0,
        509760.0,
        4200000.0
      ],
      "proj:transform": [
        20.0,
        0.0,
        399960.0,
        0.0,
        -20.0,
        4200000.0
      ],
      "raster:bands": [
        {
          "nodata": 0,
          "data_type": "uint16",
          "spatial_resolution": 20,
          "scale": 0.001,
          "offset": 0
        }
      ],
      "roles": [
        "data",
        "reflectance"
      ]
    },
    "visual_20m": {
      "href": "./R20m/TCI.jp2",
      "type": "image/jp2",
      "title": "True color image",
      "eo:bands": [
        {
          "name": "B04",
          "common_name": "red",
          "center_wavelength": 0.665,
          "full_width_half_max": 0.038
        },
        {
          "name": "B03",
          "common_name": "green",
          "center_wavelength": 0.56,
          "full_width_half_max": 0.045
        },
        {
          "name": "B02",
          "common_name": "blue",
          "center_wavelength": 0.49,
          "full_width_half_max": 0.098
        }
      ],
      "gsd": 20,
      "proj:shape": [
        5490,
        5490
      ],
      "proj:bbox": [
        399960.0,
        4090200.0,
        509760.0,
        4200000.0
      ],
      "proj:transform": [
        20.0,
        0.0,
        399960.0,
        0.0,
        -20.0,
        4200000.0
      ],
      "roles": [
        "visual"
      ]
    },
    "nir_20m": {
      "href": "./R20m/B08.jp2",
      "type": "image/jp2",
      "title": "NIR 1 - 20m",
      "eo:bands": [
        {
          "name": "B08",
          "common_name": "nir",
          "center_wavelength": 0.842,
          "full_width_half_max": 0.145
        }
      ],
      "proj:shape": [
        5490,
        5490
      ],
      "proj:bbox": [
        399960.0,
        4090200.0,
        509760.0,
        4200000.0
      ],
      "proj:transform": [
        20.0,
        0.0,
        399960.0,
        0.0,
        -20.0,
        4200000.0
      ],
      "raster:bands": [
        {
          "nodata": 0,
          "data_type": "uint16",
          "spatial_resolution": 20,
          "scale": 0.0001,
          "offset": 0
        }
      ],
      "roles": [
        "data",
        "reflectance"
      ]
    },
    "swir22_60m": {
      "href": "./R60m/B12.jp2",
      "type": "image/jp2",
<<<<<<< HEAD
      "title": "SWIR 2.2um - 60m",
=======
      "title": "SWIR 2.2\u03bcm - 60m",
      "view:azimuth": 105.032044110384,
      "view:incidence_angle": 9.29659647868938,
>>>>>>> 57839672
      "eo:bands": [
        {
          "name": "B12",
          "common_name": "swir22",
          "center_wavelength": 2.19,
          "full_width_half_max": 0.242
        }
      ],
      "proj:shape": [
        1830,
        1830
      ],
      "proj:bbox": [
        399960.0,
        4090200.0,
        509760.0,
        4200000.0
      ],
      "proj:transform": [
        60.0,
        0.0,
        399960.0,
        0.0,
        -60.0,
        4200000.0
      ],
      "raster:bands": [
        {
          "nodata": 0,
          "data_type": "uint16",
          "spatial_resolution": 60,
          "scale": 0.0001,
          "offset": 0
        }
      ],
      "roles": [
        "data",
        "reflectance"
      ]
    },
    "rededge2_60m": {
      "href": "./R60m/B06.jp2",
      "type": "image/jp2",
      "title": "Red Edge 2 - 60m",
      "eo:bands": [
        {
          "name": "B06",
          "common_name": "rededge",
          "center_wavelength": 0.74,
          "full_width_half_max": 0.018
        }
      ],
      "proj:shape": [
        1830,
        1830
      ],
      "proj:bbox": [
        399960.0,
        4090200.0,
        509760.0,
        4200000.0
      ],
      "proj:transform": [
        60.0,
        0.0,
        399960.0,
        0.0,
        -60.0,
        4200000.0
      ],
      "raster:bands": [
        {
          "nodata": 0,
          "data_type": "uint16",
          "spatial_resolution": 60,
          "scale": 0.0001,
          "offset": 0
        }
      ],
      "roles": [
        "data",
        "reflectance"
      ]
    },
    "rededge3_60m": {
      "href": "./R60m/B07.jp2",
      "type": "image/jp2",
      "title": "Red Edge 3 - 60m",
      "eo:bands": [
        {
          "name": "B07",
          "common_name": "rededge",
          "center_wavelength": 0.783,
          "full_width_half_max": 0.028
        }
      ],
      "proj:shape": [
        1830,
        1830
      ],
      "proj:bbox": [
        399960.0,
        4090200.0,
        509760.0,
        4200000.0
      ],
      "proj:transform": [
        60.0,
        0.0,
        399960.0,
        0.0,
        -60.0,
        4200000.0
      ],
      "raster:bands": [
        {
          "nodata": 0,
          "data_type": "uint16",
          "spatial_resolution": 60,
          "scale": 0.0001,
          "offset": 0
        }
      ],
      "roles": [
        "data",
        "reflectance"
      ]
    },
    "rededge1_60m": {
      "href": "./R60m/B05.jp2",
      "type": "image/jp2",
      "title": "Red Edge 1 - 60m",
      "eo:bands": [
        {
          "name": "B05",
          "common_name": "rededge",
          "center_wavelength": 0.704,
          "full_width_half_max": 0.019
        }
      ],
      "proj:shape": [
        1830,
        1830
      ],
      "proj:bbox": [
        399960.0,
        4090200.0,
        509760.0,
        4200000.0
      ],
      "proj:transform": [
        60.0,
        0.0,
        399960.0,
        0.0,
        -60.0,
        4200000.0
      ],
      "raster:bands": [
        {
          "nodata": 0,
          "data_type": "uint16",
          "spatial_resolution": 60,
          "scale": 0.0001,
          "offset": 0
        }
      ],
      "roles": [
        "data",
        "reflectance"
      ]
    },
    "swir16_60m": {
      "href": "./R60m/B11.jp2",
      "type": "image/jp2",
<<<<<<< HEAD
      "title": "SWIR 1.6um - 60m",
=======
      "title": "SWIR 1.6\u03bcm - 60m",
      "view:azimuth": 104.635075782653,
      "view:incidence_angle": 9.23831368292313,
>>>>>>> 57839672
      "eo:bands": [
        {
          "name": "B11",
          "common_name": "swir16",
          "center_wavelength": 1.61,
          "full_width_half_max": 0.143
        }
      ],
      "proj:shape": [
        1830,
        1830
      ],
      "proj:bbox": [
        399960.0,
        4090200.0,
        509760.0,
        4200000.0
      ],
      "proj:transform": [
        60.0,
        0.0,
        399960.0,
        0.0,
        -60.0,
        4200000.0
      ],
      "raster:bands": [
        {
          "nodata": 0,
          "data_type": "uint16",
          "spatial_resolution": 60,
          "scale": 0.0001,
          "offset": 0
        }
      ],
      "roles": [
        "data",
        "reflectance"
      ]
    },
    "red_60m": {
      "href": "./R60m/B04.jp2",
      "type": "image/jp2",
      "title": "Red - 60m",
      "eo:bands": [
        {
          "name": "B04",
          "common_name": "red",
          "center_wavelength": 0.665,
          "full_width_half_max": 0.038
        }
      ],
      "proj:shape": [
        1830,
        1830
      ],
      "proj:bbox": [
        399960.0,
        4090200.0,
        509760.0,
        4200000.0
      ],
      "proj:transform": [
        60.0,
        0.0,
        399960.0,
        0.0,
        -60.0,
        4200000.0
      ],
      "raster:bands": [
        {
          "nodata": 0,
          "data_type": "uint16",
          "spatial_resolution": 60,
          "scale": 0.0001,
          "offset": 0
        }
      ],
      "roles": [
        "data",
        "reflectance"
      ]
    },
    "coastal": {
      "href": "./R60m/B01.jp2",
      "type": "image/jp2",
      "title": "Coastal - 60m",
      "eo:bands": [
        {
          "name": "B01",
          "common_name": "coastal",
          "center_wavelength": 0.443,
          "full_width_half_max": 0.027
        }
      ],
      "gsd": 60,
      "proj:shape": [
        1830,
        1830
      ],
      "proj:bbox": [
        399960.0,
        4090200.0,
        509760.0,
        4200000.0
      ],
      "proj:transform": [
        60.0,
        0.0,
        399960.0,
        0.0,
        -60.0,
        4200000.0
      ],
      "raster:bands": [
        {
          "nodata": 0,
          "data_type": "uint16",
          "spatial_resolution": 60,
          "scale": 0.0001,
          "offset": 0
        }
      ],
      "roles": [
        "data",
        "reflectance"
      ]
    },
    "green_60m": {
      "href": "./R60m/B03.jp2",
      "type": "image/jp2",
      "title": "Green - 60m",
      "eo:bands": [
        {
          "name": "B03",
          "common_name": "green",
          "center_wavelength": 0.56,
          "full_width_half_max": 0.045
        }
      ],
      "proj:shape": [
        1830,
        1830
      ],
      "proj:bbox": [
        399960.0,
        4090200.0,
        509760.0,
        4200000.0
      ],
      "proj:transform": [
        60.0,
        0.0,
        399960.0,
        0.0,
        -60.0,
        4200000.0
      ],
      "raster:bands": [
        {
          "nodata": 0,
          "data_type": "uint16",
          "spatial_resolution": 60,
          "scale": 0.0001,
          "offset": 0
        }
      ],
      "roles": [
        "data",
        "reflectance"
      ]
    },
    "blue_60m": {
      "href": "./R60m/B02.jp2",
      "type": "image/jp2",
      "title": "Blue - 60m",
      "eo:bands": [
        {
          "name": "B02",
          "common_name": "blue",
          "center_wavelength": 0.49,
          "full_width_half_max": 0.098
        }
      ],
      "proj:shape": [
        1830,
        1830
      ],
      "proj:bbox": [
        399960.0,
        4090200.0,
        509760.0,
        4200000.0
      ],
      "proj:transform": [
        60.0,
        0.0,
        399960.0,
        0.0,
        -60.0,
        4200000.0
      ],
      "raster:bands": [
        {
          "nodata": 0,
          "data_type": "uint16",
          "spatial_resolution": 60,
          "scale": 0.0001,
          "offset": 0
        }
      ],
      "roles": [
        "data",
        "reflectance"
      ]
    },
    "wvp_60m": {
      "href": "./R60m/WVP.jp2",
      "type": "image/jp2",
      "title": "Water Vapour (WVP)",
      "gsd": 60,
      "proj:shape": [
        1830,
        1830
      ],
      "proj:bbox": [
        399960.0,
        4090200.0,
        509760.0,
        4200000.0
      ],
      "proj:transform": [
        60.0,
        0.0,
        399960.0,
        0.0,
        -60.0,
        4200000.0
      ],
      "raster:bands": [
        {
          "nodata": 0,
          "data_type": "uint16",
          "spatial_resolution": 60,
          "unit": "cm",
          "scale": 0.001,
          "offset": 0
        }
      ],
      "roles": [
        "data",
        "reflectance"
      ]
    },
    "nir08_60m": {
      "href": "./R60m/B8A.jp2",
      "type": "image/jp2",
      "title": "NIR 2 - 60m",
      "eo:bands": [
        {
          "name": "B8A",
          "common_name": "nir08",
          "center_wavelength": 0.865,
          "full_width_half_max": 0.033
        }
      ],
      "proj:shape": [
        1830,
        1830
      ],
      "proj:bbox": [
        399960.0,
        4090200.0,
        509760.0,
        4200000.0
      ],
      "proj:transform": [
        60.0,
        0.0,
        399960.0,
        0.0,
        -60.0,
        4200000.0
      ],
      "raster:bands": [
        {
          "nodata": 0,
          "data_type": "uint16",
          "spatial_resolution": 60,
          "scale": 0.0001,
          "offset": 0
        }
      ],
      "roles": [
        "data",
        "reflectance"
      ]
    },
    "scl_60m": {
      "href": "./R60m/SCL.jp2",
      "type": "image/jp2",
      "title": "Scene classification map (SCL)",
      "gsd": 60,
      "proj:shape": [
        1830,
        1830
      ],
      "proj:bbox": [
        399960.0,
        4090200.0,
        509760.0,
        4200000.0
      ],
      "proj:transform": [
        60.0,
        0.0,
        399960.0,
        0.0,
        -60.0,
        4200000.0
      ],
      "raster:bands": [
        {
          "nodata": 0,
          "data_type": "uint8",
          "spatial_resolution": 60
        }
      ],
      "roles": [
        "data",
        "reflectance"
      ]
    },
    "aot_60m": {
      "href": "./R60m/AOT.jp2",
      "type": "image/jp2",
      "title": "Aerosol optical thickness (AOT)",
      "gsd": 60,
      "proj:shape": [
        1830,
        1830
      ],
      "proj:bbox": [
        399960.0,
        4090200.0,
        509760.0,
        4200000.0
      ],
      "proj:transform": [
        60.0,
        0.0,
        399960.0,
        0.0,
        -60.0,
        4200000.0
      ],
      "raster:bands": [
        {
          "nodata": 0,
          "data_type": "uint16",
          "spatial_resolution": 60,
          "scale": 0.001,
          "offset": 0
        }
      ],
      "roles": [
        "data",
        "reflectance"
      ]
    },
    "nir09": {
      "href": "./R60m/B09.jp2",
      "type": "image/jp2",
      "title": "NIR 3 - 60m",
      "eo:bands": [
        {
          "name": "B09",
          "common_name": "nir09",
          "center_wavelength": 0.945,
          "full_width_half_max": 0.026
        }
      ],
      "gsd": 60,
      "proj:shape": [
        1830,
        1830
      ],
      "proj:bbox": [
        399960.0,
        4090200.0,
        509760.0,
        4200000.0
      ],
      "proj:transform": [
        60.0,
        0.0,
        399960.0,
        0.0,
        -60.0,
        4200000.0
      ],
      "raster:bands": [
        {
          "nodata": 0,
          "data_type": "uint16",
          "spatial_resolution": 60,
          "scale": 0.0001,
          "offset": 0
        }
      ],
      "roles": [
        "data",
        "reflectance"
      ]
    },
    "visual_60m": {
      "href": "./R60m/TCI.jp2",
      "type": "image/jp2",
      "title": "True color image",
      "eo:bands": [
        {
          "name": "B04",
          "common_name": "red",
          "center_wavelength": 0.665,
          "full_width_half_max": 0.038
        },
        {
          "name": "B03",
          "common_name": "green",
          "center_wavelength": 0.56,
          "full_width_half_max": 0.045
        },
        {
          "name": "B02",
          "common_name": "blue",
          "center_wavelength": 0.49,
          "full_width_half_max": 0.098
        }
      ],
      "gsd": 60,
      "proj:shape": [
        1830,
        1830
      ],
      "proj:bbox": [
        399960.0,
        4090200.0,
        509760.0,
        4200000.0
      ],
      "proj:transform": [
        60.0,
        0.0,
        399960.0,
        0.0,
        -60.0,
        4200000.0
      ],
      "roles": [
        "visual"
      ]
    },
    "nir_60m": {
      "href": "./R60m/B08.jp2",
      "type": "image/jp2",
      "title": "NIR 1 - 60m",
      "eo:bands": [
        {
          "name": "B08",
          "common_name": "nir",
          "center_wavelength": 0.842,
          "full_width_half_max": 0.145
        }
      ],
      "proj:shape": [
        1830,
        1830
      ],
      "proj:bbox": [
        399960.0,
        4090200.0,
        509760.0,
        4200000.0
      ],
      "proj:transform": [
        60.0,
        0.0,
        399960.0,
        0.0,
        -60.0,
        4200000.0
      ],
      "raster:bands": [
        {
          "nodata": 0,
          "data_type": "uint16",
          "spatial_resolution": 60,
          "scale": 0.0001,
          "offset": 0
        }
      ],
      "roles": [
        "data",
        "reflectance"
      ]
    },
    "cloud": {
      "href": "./qi/CLD_20m.jp2",
      "type": "image/jp2",
      "title": "Cloud Probabilities",
      "gsd": 20,
      "proj:shape": [
        5490,
        5490
      ],
      "proj:bbox": [
        399960.0,
        4090200.0,
        509760.0,
        4200000.0
      ],
      "proj:transform": [
        20.0,
        0.0,
        399960.0,
        0.0,
        -20.0,
        4200000.0
      ],
      "raster:bands": [
        {
          "nodata": 0,
          "data_type": "uint8",
          "spatial_resolution": 20
        }
      ],
      "roles": [
        "cloud"
      ]
    },
    "snow": {
      "href": "./qi/SNW_20m.jp2",
      "type": "image/jp2",
      "title": "Snow Probabilities",
      "proj:shape": [
        5490,
        5490
      ],
      "proj:bbox": [
        399960.0,
        4090200.0,
        509760.0,
        4200000.0
      ],
      "proj:transform": [
        20.0,
        0.0,
        399960.0,
        0.0,
        -20.0,
        4200000.0
      ],
      "raster:bands": [
        {
          "nodata": 0,
          "data_type": "uint8",
          "spatial_resolution": 20
        }
      ],
      "roles": [
        "snow-ice"
      ]
    },
    "granule_metadata": {
      "href": "./metadata.xml",
      "type": "application/xml",
      "roles": [
        "metadata"
      ]
    },
    "tileinfo_metadata": {
      "href": "./tileInfo.json",
      "type": "application/json",
      "roles": [
        "metadata"
      ]
    }
  },
  "bbox": [
    -123.77120008096219,
    36.95538583284048,
    -122.88892538947995,
    37.94752813015373
  ],
  "stac_extensions": [
    "https://stac-extensions.github.io/eo/v1.1.0/schema.json",
    "https://stac-extensions.github.io/raster/v1.1.0/schema.json",
    "https://stac-extensions.github.io/projection/v1.1.0/schema.json",
    "https://stac-extensions.github.io/mgrs/v1.0.0/schema.json",
    "https://stac-extensions.github.io/grid/v1.1.0/schema.json",
    "https://stac-extensions.github.io/view/v1.0.0/schema.json",
    "https://stac-extensions.github.io/sentinel-2/v1.0.0/schema.json"
  ]
}<|MERGE_RESOLUTION|>--- conflicted
+++ resolved
@@ -3,11 +3,7 @@
   "stac_version": "1.0.0",
   "id": "S2A_OPER_MSI_L2A_TL_SGS__20181231T210250_A018414_T10SDG",
   "properties": {
-<<<<<<< HEAD
-    "created": "2023-11-17T02:42:27.106713Z",
-=======
-    "created": "2023-11-17T18:14:51.627757Z",
->>>>>>> 57839672
+    "created": "2023-11-17T19:40:05.237618Z",
     "providers": [
       {
         "name": "ESA",
@@ -403,13 +399,7 @@
     "swir22": {
       "href": "./R20m/B12.jp2",
       "type": "image/jp2",
-<<<<<<< HEAD
-      "title": "SWIR 2.2um - 20m",
-=======
       "title": "SWIR 2.2\u03bcm - 20m",
-      "view:azimuth": 105.032044110384,
-      "view:incidence_angle": 9.29659647868938,
->>>>>>> 57839672
       "eo:bands": [
         {
           "name": "B12",
@@ -589,13 +579,7 @@
     "swir16": {
       "href": "./R20m/B11.jp2",
       "type": "image/jp2",
-<<<<<<< HEAD
-      "title": "SWIR 1.6um - 20m",
-=======
       "title": "SWIR 1.6\u03bcm - 20m",
-      "view:azimuth": 104.635075782653,
-      "view:incidence_angle": 9.23831368292313,
->>>>>>> 57839672
       "eo:bands": [
         {
           "name": "B11",
@@ -1018,13 +1002,7 @@
     "swir22_60m": {
       "href": "./R60m/B12.jp2",
       "type": "image/jp2",
-<<<<<<< HEAD
-      "title": "SWIR 2.2um - 60m",
-=======
       "title": "SWIR 2.2\u03bcm - 60m",
-      "view:azimuth": 105.032044110384,
-      "view:incidence_angle": 9.29659647868938,
->>>>>>> 57839672
       "eo:bands": [
         {
           "name": "B12",
@@ -1200,13 +1178,7 @@
     "swir16_60m": {
       "href": "./R60m/B11.jp2",
       "type": "image/jp2",
-<<<<<<< HEAD
-      "title": "SWIR 1.6um - 60m",
-=======
       "title": "SWIR 1.6\u03bcm - 60m",
-      "view:azimuth": 104.635075782653,
-      "view:incidence_angle": 9.23831368292313,
->>>>>>> 57839672
       "eo:bands": [
         {
           "name": "B11",
