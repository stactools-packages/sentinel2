{
  "type": "Feature",
  "stac_version": "1.0.0",
  "id": "S2A_OPER_MSI_L1C_TL_SGS__20181231T203637_A018414_T10SDG",
  "properties": {
<<<<<<< HEAD
    "created": "2023-11-17T02:42:27.277588Z",
=======
    "created": "2023-11-17T18:14:51.870970Z",
>>>>>>> 57839672
    "providers": [
      {
        "name": "ESA",
        "roles": [
          "producer",
          "processor",
          "licensor"
        ],
        "url": "https://earth.esa.int/web/guest/home"
      }
    ],
    "platform": "sentinel-2a",
    "constellation": "sentinel-2",
    "instruments": [
      "msi"
    ],
    "eo:cloud_cover": 0.0138,
    "proj:epsg": 32610,
    "proj:centroid": {
      "lat": 37.42015,
      "lon": -123.26376
    },
    "mgrs:utm_zone": 10,
    "mgrs:latitude_band": "S",
    "mgrs:grid_square": "DG",
    "grid:code": "MGRS-10SDG",
    "view:azimuth": 104.53625861291239,
    "view:incidence_angle": 9.246039496241822,
    "view:sun_azimuth": 161.105709274255,
    "view:sun_elevation": 27.099070943431997,
    "s2:tile_id": "S2A_OPER_MSI_L1C_TL_SGS__20181231T203637_A018414_T10SDG_N02.07",
    "s2:degraded_msi_data_percentage": 0.0,
    "s2:product_type": "S2MSI1C",
    "s2:processing_baseline": "02.07",
    "datetime": "2018-12-31T19:04:06.567000Z"
  },
  "geometry": {
    "type": "Polygon",
    "coordinates": [
      [
        [
          -122.89037933316479,
          36.957839512410274
        ],
        [
          -122.88892538947995,
          37.94752813015373
        ],
        [
          -123.4859822086021,
          37.946576907174055
        ],
        [
          -123.77120008096219,
          36.95538583284048
        ],
        [
          -122.89037933316479,
          36.957839512410274
        ]
      ]
    ]
  },
  "links": [
    {
      "rel": "license",
      "href": "https://sentinel.esa.int/documents/247904/690755/Sentinel_Data_Legal_Notice"
    }
  ],
  "assets": {
    "thumbnail": {
      "href": "./preview.jpg",
      "type": "image/jpeg",
      "title": "Thumbnail image",
      "roles": [
        "thumbnail"
      ]
    },
    "coastal": {
      "href": "./B01.jp2",
      "type": "image/jp2",
      "title": "Coastal - 60m",
      "eo:bands": [
        {
          "name": "B01",
          "common_name": "coastal",
          "center_wavelength": 0.443,
          "full_width_half_max": 0.027
        }
      ],
      "gsd": 60,
      "proj:shape": [
        1830,
        1830
      ],
      "proj:bbox": [
        399960.0,
        4090200.0,
        509760.0,
        4200000.0
      ],
      "proj:transform": [
        60.0,
        0.0,
        399960.0,
        0.0,
        -60.0,
        4200000.0
      ],
      "raster:bands": [
        {
          "nodata": 0,
          "data_type": "uint16",
          "spatial_resolution": 60,
          "scale": 0.0001,
          "offset": 0
        }
      ],
      "roles": [
        "data",
        "reflectance"
      ]
    },
    "blue": {
      "href": "./B02.jp2",
      "type": "image/jp2",
      "title": "Blue - 10m",
      "eo:bands": [
        {
          "name": "B02",
          "common_name": "blue",
          "center_wavelength": 0.49,
          "full_width_half_max": 0.098
        }
      ],
      "gsd": 10,
      "proj:shape": [
        10980,
        10980
      ],
      "proj:bbox": [
        399960.0,
        4090200.0,
        509760.0,
        4200000.0
      ],
      "proj:transform": [
        10.0,
        0.0,
        399960.0,
        0.0,
        -10.0,
        4200000.0
      ],
      "raster:bands": [
        {
          "nodata": 0,
          "data_type": "uint16",
          "spatial_resolution": 10,
          "scale": 0.0001,
          "offset": 0
        }
      ],
      "roles": [
        "data",
        "reflectance"
      ]
    },
    "green": {
      "href": "./B03.jp2",
      "type": "image/jp2",
      "title": "Green - 10m",
      "eo:bands": [
        {
          "name": "B03",
          "common_name": "green",
          "center_wavelength": 0.56,
          "full_width_half_max": 0.045
        }
      ],
      "gsd": 10,
      "proj:shape": [
        10980,
        10980
      ],
      "proj:bbox": [
        399960.0,
        4090200.0,
        509760.0,
        4200000.0
      ],
      "proj:transform": [
        10.0,
        0.0,
        399960.0,
        0.0,
        -10.0,
        4200000.0
      ],
      "raster:bands": [
        {
          "nodata": 0,
          "data_type": "uint16",
          "spatial_resolution": 10,
          "scale": 0.0001,
          "offset": 0
        }
      ],
      "roles": [
        "data",
        "reflectance"
      ]
    },
    "red": {
      "href": "./B04.jp2",
      "type": "image/jp2",
      "title": "Red - 10m",
      "eo:bands": [
        {
          "name": "B04",
          "common_name": "red",
          "center_wavelength": 0.665,
          "full_width_half_max": 0.038
        }
      ],
      "gsd": 10,
      "proj:shape": [
        10980,
        10980
      ],
      "proj:bbox": [
        399960.0,
        4090200.0,
        509760.0,
        4200000.0
      ],
      "proj:transform": [
        10.0,
        0.0,
        399960.0,
        0.0,
        -10.0,
        4200000.0
      ],
      "raster:bands": [
        {
          "nodata": 0,
          "data_type": "uint16",
          "spatial_resolution": 10,
          "scale": 0.0001,
          "offset": 0
        }
      ],
      "roles": [
        "data",
        "reflectance"
      ]
    },
    "rededge1": {
      "href": "./B05.jp2",
      "type": "image/jp2",
      "title": "Red Edge 1 - 20m",
      "eo:bands": [
        {
          "name": "B05",
          "common_name": "rededge",
          "center_wavelength": 0.704,
          "full_width_half_max": 0.019
        }
      ],
      "gsd": 20,
      "proj:shape": [
        5490,
        5490
      ],
      "proj:bbox": [
        399960.0,
        4090200.0,
        509760.0,
        4200000.0
      ],
      "proj:transform": [
        20.0,
        0.0,
        399960.0,
        0.0,
        -20.0,
        4200000.0
      ],
      "raster:bands": [
        {
          "nodata": 0,
          "data_type": "uint16",
          "spatial_resolution": 20,
          "scale": 0.0001,
          "offset": 0
        }
      ],
      "roles": [
        "data",
        "reflectance"
      ]
    },
    "rededge2": {
      "href": "./B06.jp2",
      "type": "image/jp2",
      "title": "Red Edge 2 - 20m",
      "eo:bands": [
        {
          "name": "B06",
          "common_name": "rededge",
          "center_wavelength": 0.74,
          "full_width_half_max": 0.018
        }
      ],
      "gsd": 20,
      "proj:shape": [
        5490,
        5490
      ],
      "proj:bbox": [
        399960.0,
        4090200.0,
        509760.0,
        4200000.0
      ],
      "proj:transform": [
        20.0,
        0.0,
        399960.0,
        0.0,
        -20.0,
        4200000.0
      ],
      "raster:bands": [
        {
          "nodata": 0,
          "data_type": "uint16",
          "spatial_resolution": 20,
          "scale": 0.0001,
          "offset": 0
        }
      ],
      "roles": [
        "data",
        "reflectance"
      ]
    },
    "rededge3": {
      "href": "./B07.jp2",
      "type": "image/jp2",
      "title": "Red Edge 3 - 20m",
      "eo:bands": [
        {
          "name": "B07",
          "common_name": "rededge",
          "center_wavelength": 0.783,
          "full_width_half_max": 0.028
        }
      ],
      "gsd": 20,
      "proj:shape": [
        5490,
        5490
      ],
      "proj:bbox": [
        399960.0,
        4090200.0,
        509760.0,
        4200000.0
      ],
      "proj:transform": [
        20.0,
        0.0,
        399960.0,
        0.0,
        -20.0,
        4200000.0
      ],
      "raster:bands": [
        {
          "nodata": 0,
          "data_type": "uint16",
          "spatial_resolution": 20,
          "scale": 0.0001,
          "offset": 0
        }
      ],
      "roles": [
        "data",
        "reflectance"
      ]
    },
    "nir": {
      "href": "./B08.jp2",
      "type": "image/jp2",
      "title": "NIR 1 - 10m",
      "eo:bands": [
        {
          "name": "B08",
          "common_name": "nir",
          "center_wavelength": 0.842,
          "full_width_half_max": 0.145
        }
      ],
      "gsd": 10,
      "proj:shape": [
        10980,
        10980
      ],
      "proj:bbox": [
        399960.0,
        4090200.0,
        509760.0,
        4200000.0
      ],
      "proj:transform": [
        10.0,
        0.0,
        399960.0,
        0.0,
        -10.0,
        4200000.0
      ],
      "raster:bands": [
        {
          "nodata": 0,
          "data_type": "uint16",
          "spatial_resolution": 10,
          "scale": 0.0001,
          "offset": 0
        }
      ],
      "roles": [
        "data",
        "reflectance"
      ]
    },
    "nir08": {
      "href": "./B8A.jp2",
      "type": "image/jp2",
      "title": "NIR 2 - 20m",
      "eo:bands": [
        {
          "name": "B8A",
          "common_name": "nir08",
          "center_wavelength": 0.865,
          "full_width_half_max": 0.033
        }
      ],
      "gsd": 20,
      "proj:shape": [
        5490,
        5490
      ],
      "proj:bbox": [
        399960.0,
        4090200.0,
        509760.0,
        4200000.0
      ],
      "proj:transform": [
        20.0,
        0.0,
        399960.0,
        0.0,
        -20.0,
        4200000.0
      ],
      "raster:bands": [
        {
          "nodata": 0,
          "data_type": "uint16",
          "spatial_resolution": 20,
          "scale": 0.0001,
          "offset": 0
        }
      ],
      "roles": [
        "data",
        "reflectance"
      ]
    },
    "nir09": {
      "href": "./B09.jp2",
      "type": "image/jp2",
      "title": "NIR 3 - 60m",
      "eo:bands": [
        {
          "name": "B09",
          "common_name": "nir09",
          "center_wavelength": 0.945,
          "full_width_half_max": 0.026
        }
      ],
      "gsd": 60,
      "proj:shape": [
        1830,
        1830
      ],
      "proj:bbox": [
        399960.0,
        4090200.0,
        509760.0,
        4200000.0
      ],
      "proj:transform": [
        60.0,
        0.0,
        399960.0,
        0.0,
        -60.0,
        4200000.0
      ],
      "raster:bands": [
        {
          "nodata": 0,
          "data_type": "uint16",
          "spatial_resolution": 60,
          "scale": 0.0001,
          "offset": 0
        }
      ],
      "roles": [
        "data",
        "reflectance"
      ]
    },
    "cirrus": {
      "href": "./B10.jp2",
      "type": "image/jp2",
      "title": "Cirrus - 60m",
      "eo:bands": [
        {
          "name": "B10",
          "common_name": "cirrus",
          "center_wavelength": 1.3735,
          "full_width_half_max": 0.075
        }
      ],
      "gsd": 60,
      "proj:shape": [
        1830,
        1830
      ],
      "proj:bbox": [
        399960.0,
        4090200.0,
        509760.0,
        4200000.0
      ],
      "proj:transform": [
        60.0,
        0.0,
        399960.0,
        0.0,
        -60.0,
        4200000.0
      ],
      "raster:bands": [
        {
          "nodata": 0,
          "data_type": "uint16",
          "spatial_resolution": 60,
          "scale": 0.0001,
          "offset": 0
        }
      ],
      "roles": [
        "data",
        "reflectance"
      ]
    },
    "swir16": {
      "href": "./B11.jp2",
      "type": "image/jp2",
<<<<<<< HEAD
      "title": "SWIR 1.6um - 20m",
=======
      "title": "SWIR 1.6\u03bcm - 20m",
      "view:azimuth": 104.635075782653,
      "view:incidence_angle": 9.23831368292313,
>>>>>>> 57839672
      "eo:bands": [
        {
          "name": "B11",
          "common_name": "swir16",
          "center_wavelength": 1.61,
          "full_width_half_max": 0.143
        }
      ],
      "gsd": 20,
      "proj:shape": [
        5490,
        5490
      ],
      "proj:bbox": [
        399960.0,
        4090200.0,
        509760.0,
        4200000.0
      ],
      "proj:transform": [
        20.0,
        0.0,
        399960.0,
        0.0,
        -20.0,
        4200000.0
      ],
      "raster:bands": [
        {
          "nodata": 0,
          "data_type": "uint16",
          "spatial_resolution": 20,
          "scale": 0.0001,
          "offset": 0
        }
      ],
      "roles": [
        "data",
        "reflectance"
      ]
    },
    "swir22": {
      "href": "./B12.jp2",
      "type": "image/jp2",
<<<<<<< HEAD
      "title": "SWIR 2.2um - 20m",
=======
      "title": "SWIR 2.2\u03bcm - 20m",
      "view:azimuth": 105.032044110384,
      "view:incidence_angle": 9.29659647868938,
>>>>>>> 57839672
      "eo:bands": [
        {
          "name": "B12",
          "common_name": "swir22",
          "center_wavelength": 2.19,
          "full_width_half_max": 0.242
        }
      ],
      "gsd": 20,
      "proj:shape": [
        5490,
        5490
      ],
      "proj:bbox": [
        399960.0,
        4090200.0,
        509760.0,
        4200000.0
      ],
      "proj:transform": [
        20.0,
        0.0,
        399960.0,
        0.0,
        -20.0,
        4200000.0
      ],
      "raster:bands": [
        {
          "nodata": 0,
          "data_type": "uint16",
          "spatial_resolution": 20,
          "scale": 0.0001,
          "offset": 0
        }
      ],
      "roles": [
        "data",
        "reflectance"
      ]
    },
    "visual": {
      "href": "./TCI.jp2",
      "type": "image/jp2",
      "title": "True color image",
      "eo:bands": [
        {
          "name": "B04",
          "common_name": "red",
          "center_wavelength": 0.665,
          "full_width_half_max": 0.038
        },
        {
          "name": "B03",
          "common_name": "green",
          "center_wavelength": 0.56,
          "full_width_half_max": 0.045
        },
        {
          "name": "B02",
          "common_name": "blue",
          "center_wavelength": 0.49,
          "full_width_half_max": 0.098
        }
      ],
      "proj:shape": [
        10980,
        10980
      ],
      "proj:bbox": [
        399960.0,
        4090200.0,
        509760.0,
        4200000.0
      ],
      "proj:transform": [
        10.0,
        0.0,
        399960.0,
        0.0,
        -10.0,
        4200000.0
      ],
      "roles": [
        "visual"
      ]
    },
    "granule_metadata": {
      "href": "./metadata.xml",
      "type": "application/xml",
      "roles": [
        "metadata"
      ]
    },
    "tileinfo_metadata": {
      "href": "./tileInfo.json",
      "type": "application/json",
      "roles": [
        "metadata"
      ]
    }
  },
  "bbox": [
    -123.77120008096219,
    36.95538583284048,
    -122.88892538947995,
    37.94752813015373
  ],
  "stac_extensions": [
    "https://stac-extensions.github.io/eo/v1.1.0/schema.json",
    "https://stac-extensions.github.io/raster/v1.1.0/schema.json",
    "https://stac-extensions.github.io/projection/v1.1.0/schema.json",
    "https://stac-extensions.github.io/mgrs/v1.0.0/schema.json",
    "https://stac-extensions.github.io/grid/v1.1.0/schema.json",
    "https://stac-extensions.github.io/view/v1.0.0/schema.json",
    "https://stac-extensions.github.io/sentinel-2/v1.0.0/schema.json"
  ]
}<|MERGE_RESOLUTION|>--- conflicted
+++ resolved
@@ -3,11 +3,7 @@
   "stac_version": "1.0.0",
   "id": "S2A_OPER_MSI_L1C_TL_SGS__20181231T203637_A018414_T10SDG",
   "properties": {
-<<<<<<< HEAD
-    "created": "2023-11-17T02:42:27.277588Z",
-=======
-    "created": "2023-11-17T18:14:51.870970Z",
->>>>>>> 57839672
+    "created": "2023-11-17T19:40:05.518527Z",
     "providers": [
       {
         "name": "ESA",
@@ -584,13 +580,7 @@
     "swir16": {
       "href": "./B11.jp2",
       "type": "image/jp2",
-<<<<<<< HEAD
-      "title": "SWIR 1.6um - 20m",
-=======
       "title": "SWIR 1.6\u03bcm - 20m",
-      "view:azimuth": 104.635075782653,
-      "view:incidence_angle": 9.23831368292313,
->>>>>>> 57839672
       "eo:bands": [
         {
           "name": "B11",
@@ -635,13 +625,7 @@
     "swir22": {
       "href": "./B12.jp2",
       "type": "image/jp2",
-<<<<<<< HEAD
-      "title": "SWIR 2.2um - 20m",
-=======
       "title": "SWIR 2.2\u03bcm - 20m",
-      "view:azimuth": 105.032044110384,
-      "view:incidence_angle": 9.29659647868938,
->>>>>>> 57839672
       "eo:bands": [
         {
           "name": "B12",
