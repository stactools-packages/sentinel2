--- conflicted
+++ resolved
@@ -17,14 +17,11 @@
 
 from stactools.core.projection import reproject_geom
 from stactools.sentinel2.commands import create_sentinel2_command
-<<<<<<< HEAD
-from stactools.sentinel2.constants import BANDS_TO_RESOLUTIONS, SENTINEL_BANDS, BANDS_TO_ASSET_NAME
-=======
 from stactools.sentinel2.constants import (BANDS_TO_RESOLUTIONS,
                                            SENTINEL_BANDS,
+                                           BANDS_TO_ASSET_NAME,
                                            SENTINEL2_PROPERTY_PREFIX as
                                            s2_prefix)
->>>>>>> db64843b
 from stactools.testing import CliTestCase
 
 from tests import test_data
