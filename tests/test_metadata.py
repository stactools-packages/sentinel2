import unittest

from shapely.geometry import box, mapping, shape

from stactools.core.projection import reproject_geom
from stactools.sentinel2.safe_manifest import SafeManifest
from stactools.sentinel2.product_metadata import ProductMetadata
from stactools.sentinel2.granule_metadata import GranuleMetadata
from stactools.sentinel2.constants import SENTINEL2_PROPERTY_PREFIX as s2_prefix

from tests import test_data


class Sentinel2MetadataTest(unittest.TestCase):

    def test_parses_product_metadata_properties(self):
        manifest_path = test_data.get_path(
            'data-files/S2A_MSIL2A_20190212T192651_N0212_R013_T07HFE_20201007T160857.SAFE'
        )

        manifest = SafeManifest(manifest_path)

        product_metadata = ProductMetadata(manifest.product_metadata_href)
        granule_metadata = GranuleMetadata(manifest.granule_metadata_href)

        s2_props = product_metadata.metadata_dict
        s2_props.update(granule_metadata.metadata_dict)

        expected = {
            # From product metadata
            f'{s2_prefix}:product_uri':
            'S2A_MSIL2A_20190212T192651_N0212_R013_T07HFE_20201007T160857.SAFE',
            f'{s2_prefix}:generation_time': '2020-10-07T16:08:57.135Z',
            f'{s2_prefix}:processing_baseline': '02.12',
            f'{s2_prefix}:product_type': 'S2MSI2A',
            f'{s2_prefix}:datatake_id': 'GS2A_20190212T192651_019029_N02.12',
            f'{s2_prefix}:datatake_type': 'INS-NOBS',
            f'{s2_prefix}:datastrip_id':
            'S2A_OPER_MSI_L2A_DS_ESRI_20201007T160858_S20190212T192646_N02.12',
            f'{s2_prefix}:granule_id':
            'S2A_OPER_MSI_L2A_TL_ESRI_20201007T160858_A019029_T07HFE_N02.12',
            f'{s2_prefix}:mgrs_tile': '07HFE',
            f'{s2_prefix}:reflectance_conversion_factor': 1.02763689829235,

            # From granule metadata
<<<<<<< HEAD
            f'{s2_prefix}:degraded_msi_data_percentage': 0.0,
            f'{s2_prefix}:nodata_pixel_percentage': 96.769553,
            f'{s2_prefix}:saturated_defective_pixel_percentage': 0.0,
            f'{s2_prefix}:dark_features_percentage': 0.0,
            f'{s2_prefix}:cloud_shadow_percentage': 0.0,
            f'{s2_prefix}:vegetation_percentage': 0.000308,
            f'{s2_prefix}:not_vegetated_percentage': 0.069531,
            f'{s2_prefix}:water_percentage': 48.349833,
            f'{s2_prefix}:unclassified_percentage': 0.0,
            f'{s2_prefix}:medium_proba_clouds_percentage': 14.61311,
            f'{s2_prefix}:high_proba_clouds_percentage': 24.183494,
            f'{s2_prefix}:thin_cirrus_percentage': 12.783723,
            f'{s2_prefix}:snow_ice_percentage': 0.0,
            f'{s2_prefix}:mean_solar_zenith': 32.707073851362,
            f'{s2_prefix}:mean_solar_azimuth': 62.3286549448294
=======
            's2:degraded_msi_data_percentage': 0.0,
            's2:nodata_pixel_percentage': 96.769553,
            's2:saturated_defective_pixel_percentage': 0.0,
            's2:dark_features_percentage': 0.0,
            's2:cloud_shadow_percentage': 0.0,
            's2:vegetation_percentage': 0.000308,
            's2:not_vegetated_percentage': 0.069531,
            's2:water_percentage': 48.349833,
            's2:unclassified_percentage': 0.0,
            's2:medium_proba_clouds_percentage': 14.61311,
            's2:high_proba_clouds_percentage': 24.183494,
            's2:thin_cirrus_percentage': 12.783723,
            's2:snow_ice_percentage': 0.0,
>>>>>>> 145c5ea4
        }

        for k, v in expected.items():
            self.assertIn(k, s2_props)
            self.assertEqual(s2_props[k], v)

        self.assertEqual(granule_metadata.cloudiness_percentage, 51.580326)

    def test_footprint_containing_geom_with_z_dimension(self):
        product_md_path = test_data.get_path(
            'data-files/S2A_MSIL2A_20150826T185436_N0212_R070'
            '_T11SLT_20210412T023147/MTD_MSIL2A.xml')
        granule_md_path = test_data.get_path(
            'data-files/S2A_MSIL2A_20150826T185436_N0212_R070'
            '_T11SLT_20210412T023147/MTD_TL.xml')
        product_metadata = ProductMetadata(product_md_path)
        granule_metadata = GranuleMetadata(granule_md_path)

        footprint = shape(product_metadata.geometry)

        proj_bbox = granule_metadata.proj_bbox
        epsg = granule_metadata.epsg

        proj_box = box(*proj_bbox)
        ll_proj_box = shape(
            reproject_geom(f"epsg:{epsg}", "epsg:4326", mapping(proj_box)))

        # Test that the bboxes roughly match by ensuring the difference
        # is less than 5% of total area of the reprojected proj bbox.
        self.assertTrue(
            footprint.envelope.difference(ll_proj_box).area < (
                ll_proj_box.area * 0.05))

    def test_footprint_containing_geom_with_0_parses(self):
        product_md_path = test_data.get_path(
            'data-files/S2A_MSIL2A_20180721T053721'
            '_N0212_R062_T43MDV_20201011T181419.SAFE/MTD_MSIL2a.xml')
        product_metadata = ProductMetadata(product_md_path)

        footprint = shape(product_metadata.geometry)

        self.assertTrue(footprint.is_valid)<|MERGE_RESOLUTION|>--- conflicted
+++ resolved
@@ -43,7 +43,6 @@
             f'{s2_prefix}:reflectance_conversion_factor': 1.02763689829235,
 
             # From granule metadata
-<<<<<<< HEAD
             f'{s2_prefix}:degraded_msi_data_percentage': 0.0,
             f'{s2_prefix}:nodata_pixel_percentage': 96.769553,
             f'{s2_prefix}:saturated_defective_pixel_percentage': 0.0,
@@ -57,23 +56,6 @@
             f'{s2_prefix}:high_proba_clouds_percentage': 24.183494,
             f'{s2_prefix}:thin_cirrus_percentage': 12.783723,
             f'{s2_prefix}:snow_ice_percentage': 0.0,
-            f'{s2_prefix}:mean_solar_zenith': 32.707073851362,
-            f'{s2_prefix}:mean_solar_azimuth': 62.3286549448294
-=======
-            's2:degraded_msi_data_percentage': 0.0,
-            's2:nodata_pixel_percentage': 96.769553,
-            's2:saturated_defective_pixel_percentage': 0.0,
-            's2:dark_features_percentage': 0.0,
-            's2:cloud_shadow_percentage': 0.0,
-            's2:vegetation_percentage': 0.000308,
-            's2:not_vegetated_percentage': 0.069531,
-            's2:water_percentage': 48.349833,
-            's2:unclassified_percentage': 0.0,
-            's2:medium_proba_clouds_percentage': 14.61311,
-            's2:high_proba_clouds_percentage': 24.183494,
-            's2:thin_cirrus_percentage': 12.783723,
-            's2:snow_ice_percentage': 0.0,
->>>>>>> 145c5ea4
         }
 
         for k, v in expected.items():
