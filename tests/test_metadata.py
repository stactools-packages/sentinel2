--- conflicted
+++ resolved
@@ -56,11 +56,6 @@
             f'{s2_prefix}:high_proba_clouds_percentage': 24.183494,
             f'{s2_prefix}:thin_cirrus_percentage': 12.783723,
             f'{s2_prefix}:snow_ice_percentage': 0.0,
-<<<<<<< HEAD
-            f'{s2_prefix}:mean_solar_zenith': 32.707073851362,
-            f'{s2_prefix}:mean_solar_azimuth': 62.3286549448294,
-=======
->>>>>>> db64843b
         }
 
         for k, v in expected.items():
