--- conflicted
+++ resolved
@@ -27,12 +27,9 @@
     BANDS_TO_RESOLUTIONS, DATASTRIP_METADATA_ASSET_KEY, SENTINEL_PROVIDER,
     SENTINEL_LICENSE, SENTINEL_BANDS, SENTINEL_INSTRUMENTS,
     SENTINEL_CONSTELLATION, INSPIRE_METADATA_ASSET_KEY, L2A_IMAGE_PATHS,
-<<<<<<< HEAD
-    L1C_IMAGE_PATHS, BANDS_TO_ASSET_NAME)
+    L1C_IMAGE_PATHS, BANDS_TO_ASSET_NAME, SENTINEL2_PROPERTY_PREFIX as
+    s2_prefix)
 from pystac.extensions.eo import Band
-=======
-    L1C_IMAGE_PATHS, SENTINEL2_PROPERTY_PREFIX as s2_prefix)
->>>>>>> 30ed82df
 
 logger = logging.getLogger(__name__)
 
